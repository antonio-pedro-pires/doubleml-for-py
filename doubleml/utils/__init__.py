--- conflicted
+++ resolved
@@ -4,21 +4,17 @@
 
 from .dummy_learners import DMLDummyRegressor
 from .dummy_learners import DMLDummyClassifier
-from .gain_statistics import gain_statistics
-
 from .resampling import DoubleMLResampling, DoubleMLClusterResampling
 from .blp import DoubleMLBLP
 from .policytree import DoubleMLPolicyTree
+from .gain_statistics import gain_statistics
 
 __all__ = [
     "DMLDummyRegressor",
     "DMLDummyClassifier",
-<<<<<<< HEAD
     "DoubleMLResampling",
     "DoubleMLClusterResampling",
     "DoubleMLBLP",
     "DoubleMLPolicyTree",
-=======
     "gain_statistics"
->>>>>>> eda11376
 ]