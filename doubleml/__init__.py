from pkg_resources import get_distribution

from .double_ml_framework import concat
from .double_ml_framework import DoubleMLFramework
from .plm.plr import DoubleMLPLR
from .plm.pliv import DoubleMLPLIV
from .irm.irm import DoubleMLIRM
from .irm.iivm import DoubleMLIIVM
from .double_ml_data import DoubleMLData, DoubleMLClusterData
<<<<<<< HEAD
from .double_ml_blp import DoubleMLBLP
from .double_ml_did import DoubleMLDID
from .double_ml_did_cs import DoubleMLDIDCS
from .double_ml_qte import DoubleMLQTE
from .double_ml_pq import DoubleMLPQ
from .double_ml_lpq import DoubleMLLPQ
from .double_ml_cvar import DoubleMLCVAR
from .double_ml_policytree import DoubleMLPolicyTree
from .double_ml_ssm import DoubleMLSSM
=======
from .did.did import DoubleMLDID
from .did.did_cs import DoubleMLDIDCS
from .irm.qte import DoubleMLQTE
from .irm.pq import DoubleMLPQ
from .irm.lpq import DoubleMLLPQ
from .irm.cvar import DoubleMLCVAR
>>>>>>> 8bc3d94d

from .utils.blp import DoubleMLBLP
from .utils.policytree import DoubleMLPolicyTree

__all__ = ['concat',
           'DoubleMLFramework',
           'DoubleMLPLR',
           'DoubleMLPLIV',
           'DoubleMLIRM',
           'DoubleMLIIVM',
           'DoubleMLData',
           'DoubleMLClusterData',
           'DoubleMLDID',
           'DoubleMLDIDCS',
           'DoubleMLPQ',
           'DoubleMLQTE',
           'DoubleMLLPQ',
           'DoubleMLCVAR',
<<<<<<< HEAD
           'DoubleMLPolicyTree',
           'DoubleMLSSM']
=======
           'DoubleMLBLP',
           'DoubleMLPolicyTree']
>>>>>>> 8bc3d94d

__version__ = get_distribution('doubleml').version<|MERGE_RESOLUTION|>--- conflicted
+++ resolved
@@ -7,27 +7,16 @@
 from .irm.irm import DoubleMLIRM
 from .irm.iivm import DoubleMLIIVM
 from .double_ml_data import DoubleMLData, DoubleMLClusterData
-<<<<<<< HEAD
-from .double_ml_blp import DoubleMLBLP
-from .double_ml_did import DoubleMLDID
-from .double_ml_did_cs import DoubleMLDIDCS
-from .double_ml_qte import DoubleMLQTE
-from .double_ml_pq import DoubleMLPQ
-from .double_ml_lpq import DoubleMLLPQ
-from .double_ml_cvar import DoubleMLCVAR
-from .double_ml_policytree import DoubleMLPolicyTree
-from .double_ml_ssm import DoubleMLSSM
-=======
 from .did.did import DoubleMLDID
 from .did.did_cs import DoubleMLDIDCS
 from .irm.qte import DoubleMLQTE
 from .irm.pq import DoubleMLPQ
 from .irm.lpq import DoubleMLLPQ
 from .irm.cvar import DoubleMLCVAR
->>>>>>> 8bc3d94d
 
 from .utils.blp import DoubleMLBLP
 from .utils.policytree import DoubleMLPolicyTree
+from .double_ml_ssm import DoubleMLSSM
 
 __all__ = ['concat',
            'DoubleMLFramework',
@@ -43,12 +32,8 @@
            'DoubleMLQTE',
            'DoubleMLLPQ',
            'DoubleMLCVAR',
-<<<<<<< HEAD
+           'DoubleMLBLP',
            'DoubleMLPolicyTree',
            'DoubleMLSSM']
-=======
-           'DoubleMLBLP',
-           'DoubleMLPolicyTree']
->>>>>>> 8bc3d94d
 
 __version__ = get_distribution('doubleml').version