--- conflicted
+++ resolved
@@ -6,15 +6,12 @@
 from .double_ml_iivm import DoubleMLIIVM
 from .double_ml_data import DoubleMLData, DoubleMLClusterData
 from .double_ml_blp import DoubleMLBLP
-<<<<<<< HEAD
 from .double_ml_did_pa import DoubleMLDID
 from .double_ml_did_cs import DoubleMLDiDCS
-=======
 from .double_ml_qte import DoubleMLQTE
 from .double_ml_pq import DoubleMLPQ
 from .double_ml_lpq import DoubleMLLPQ
 from .double_ml_cvar import DoubleMLCVAR
->>>>>>> 09796389
 
 __all__ = ['DoubleMLPLR',
            'DoubleMLPLIV',
@@ -23,14 +20,11 @@
            'DoubleMLData',
            'DoubleMLClusterData',
            'DoubleMLBLP',
-<<<<<<< HEAD
            'DoubleMLDID',
-           'DoubleMLDiDCS']
-=======
+           'DoubleMLDiDCS',
            'DoubleMLPQ',
            'DoubleMLQTE',
            'DoubleMLLPQ',
            'DoubleMLCVAR']
->>>>>>> 09796389
 
 __version__ = get_distribution('doubleml').version