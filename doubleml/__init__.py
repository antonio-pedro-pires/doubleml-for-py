--- conflicted
+++ resolved
@@ -1,10 +1,14 @@
 import importlib.metadata
 
-<<<<<<< HEAD
-from .data import DoubleMLClusterData, DoubleMLData, DoubleMLMediationData
-=======
-from .data import DoubleMLClusterData, DoubleMLData, DoubleMLDIDData, DoubleMLPanelData, DoubleMLRDDData, DoubleMLSSMData
->>>>>>> 0c04ef61
+from .data import (
+    DoubleMLClusterData,
+    DoubleMLData,
+    DoubleMLDIDData,
+    DoubleMLMediationData,
+    DoubleMLPanelData,
+    DoubleMLRDDData,
+    DoubleMLSSMData,
+)
 from .did.did import DoubleMLDID
 from .did.did_cs import DoubleMLDIDCS
 from .double_ml_framework import DoubleMLFramework, concat
@@ -34,14 +38,11 @@
     "DoubleMLIIVM",
     "DoubleMLData",
     "DoubleMLClusterData",
-<<<<<<< HEAD
-    "DoubleMLMediationData",
-=======
     "DoubleMLDIDData",
     "DoubleMLPanelData",
     "DoubleMLRDDData",
     "DoubleMLSSMData",
->>>>>>> 0c04ef61
+    "DoubleMLMediationData",
     "DoubleMLDID",
     "DoubleMLDIDCS",
     "DoubleMLPQ",
@@ -51,7 +52,6 @@
     "DoubleMLBLP",
     "DoubleMLPolicyTree",
     "DoubleMLSSM",
-    "DoubleMLLPLR",
 ]
 
 __version__ = importlib.metadata.version("doubleml")