import warnings
from typing import Optional

import numpy as np
from sklearn.base import clone
from sklearn.model_selection import StratifiedKFold, train_test_split
from sklearn.utils import check_X_y

from doubleml.data.base_data import DoubleMLData
from doubleml.double_ml import DoubleML
from doubleml.double_ml_score_mixins import NonLinearScoreMixin
from doubleml.utils._checks import (
    _check_contains_iv,
    _check_quantile,
    _check_score,
    _check_treatment,
    _check_zero_one_treatment,
)
from doubleml.utils._estimation import (
    _cond_targets,
    _default_kde,
    _dml_cv_predict,
    _dml_tune,
    _get_bracket_guess,
    _predict_zero_one_propensity,
    _solve_ipw_score,
)
from doubleml.utils._propensity_score import _normalize_ipw
from doubleml.utils._tune_optuna import _dml_tune_optuna
from doubleml.utils.propensity_score_processing import PSProcessorConfig, init_ps_processor


# TODO [v0.12.0]: Remove support for 'trimming_rule' and 'trimming_threshold' (deprecated).
class DoubleMLPQ(NonLinearScoreMixin, DoubleML):
    """Double machine learning for potential quantiles

    Parameters
    ----------
    obj_dml_data : :class:`DoubleMLData` object
        The :class:`DoubleMLData` object providing the data and specifying the variables for the causal model.

    ml_g : classifier implementing ``fit()`` and ``predict()``
        A machine learner implementing ``fit()`` and ``predict_proba()`` methods (e.g.
        :py:class:`sklearn.ensemble.RandomForestClassifier`) for the nuisance function
        :math:`g_0(X) = E[Y <= \\theta | X, D=d]` .

    ml_m : classifier implementing ``fit()`` and ``predict_proba()``
        A machine learner implementing ``fit()`` and ``predict_proba()`` methods (e.g.
        :py:class:`sklearn.ensemble.RandomForestClassifier`) for the nuisance function :math:`m_0(X) = E[D=d|X]`.

    treatment : int
        Binary treatment indicator. Has to be either ``0`` or ``1``. Determines the potential outcome to be considered.
        Default is ``1``.

    quantile : float
        Quantile of the potential outcome. Has to be between ``0`` and ``1``.
        Default is ``0.5``.

    n_folds : int
        Number of folds.
        Default is ``5``.

    n_rep : int
        Number of repetitions for the sample splitting.
        Default is ``1``.

    score : str
        A str (``'PQ'`` is the only choice) specifying the score function
        for potential quantiles.
        Default is ``'PQ'``.

    normalize_ipw : bool
        Indicates whether the inverse probability weights are normalized.
        Default is ``True``.

    kde : callable or None
        A callable object / function with signature ``deriv = kde(u, weights)`` for weighted kernel density estimation.
        Here ``deriv`` should evaluate the density in ``0``.
        Default is ``'None'``, which uses :py:class:`statsmodels.nonparametric.kde.KDEUnivariate` with a
        gaussian kernel and silverman for bandwidth determination.

    trimming_rule : str, optional, deprecated
        (DEPRECATED) A str (``'truncate'`` is the only choice) specifying the trimming approach.
        Use `ps_processor_config` instead. Will be removed in a future version.

    trimming_threshold : float, optional, deprecated
        (DEPRECATED) The threshold used for trimming.
        Use `ps_processor_config` instead. Will be removed in a future version.

    ps_processor_config : PSProcessorConfig, optional
        Configuration for propensity score processing (clipping, calibration, etc.).

    draw_sample_splitting : bool
        Indicates whether the sample splitting should be drawn during initialization of the object.
        Default is ``True``.

    Examples
    --------
    >>> import numpy as np
    >>> import doubleml as dml
    >>> from doubleml.irm.datasets import make_irm_data
    >>> from sklearn.ensemble import RandomForestClassifier
    >>> np.random.seed(3141)
    >>> ml_g = RandomForestClassifier(n_estimators=100, max_features=20, max_depth=10, min_samples_leaf=2)
    >>> ml_m = RandomForestClassifier(n_estimators=100, max_features=20, max_depth=10, min_samples_leaf=2)
    >>> data = make_irm_data(theta=0.5, n_obs=500, dim_x=20, return_type='DataFrame')
    >>> obj_dml_data = dml.DoubleMLData(data, 'y', 'd')
    >>> dml_pq_obj = dml.DoubleMLPQ(obj_dml_data, ml_g, ml_m, treatment=1, quantile=0.5)
<<<<<<< HEAD
    >>> dml_pq_obj.fit().summary # doctest: +SKIP
=======
    >>> dml_pq_obj.fit().summary  # doctest: +SKIP
>>>>>>> b81c66c4
           coef   std err         t     P>|t|     2.5 %    97.5 %
    d  0.553878  0.149858  3.696011  0.000219  0.260161  0.847595
    """

    def __init__(
        self,
        obj_dml_data,
        ml_g,
        ml_m,
        treatment=1,
        quantile=0.5,
        n_folds=5,
        n_rep=1,
        score="PQ",
        normalize_ipw=True,
        kde=None,
        trimming_rule="truncate",  # TODO [v0.12.0]: Remove support for 'trimming_rule' and 'trimming_threshold' (deprecated).
        trimming_threshold=1e-2,  # TODO [v0.12.0]: Remove support for 'trimming_rule' and 'trimming_threshold' (deprecated).
        ps_processor_config: Optional[PSProcessorConfig] = None,
        draw_sample_splitting=True,
    ):
        super().__init__(obj_dml_data, n_folds, n_rep, score, draw_sample_splitting)

        self._quantile = quantile
        self._treatment = treatment
        if kde is None:
            self._kde = _default_kde
        else:
            if not callable(kde):
                raise TypeError("kde should be either a callable or None. %r was passed." % kde)
            self._kde = kde

        self._normalize_ipw = normalize_ipw
        self._check_data(self._dml_data)
        self._is_cluster_data = self._dml_data.is_cluster_data

        valid_score = ["PQ"]
        _check_score(self.score, valid_score, allow_callable=False)
        _check_quantile(self.quantile)
        _check_treatment(self.treatment)

        if not isinstance(self.normalize_ipw, bool):
            raise TypeError(
                "Normalization indicator has to be boolean. " + f"Object of type {str(type(self.normalize_ipw))} passed."
            )

        # initialize starting values and bounds
        self._coef_bounds = (self._dml_data.y.min(), self._dml_data.y.max())
        self._coef_start_val = np.quantile(self._dml_data.y[self._dml_data.d == self.treatment], self.quantile)

        # set stratication for resampling
        self._strata = self._dml_data.d
        if draw_sample_splitting:
            self.draw_sample_splitting()

        self._external_predictions_implemented = True

        # TODO [v0.12.0]: Remove support for 'trimming_rule' and 'trimming_threshold' (deprecated).
        self._ps_processor_config, self._ps_processor = init_ps_processor(
            ps_processor_config, trimming_rule, trimming_threshold
        )
        self._trimming_rule = trimming_rule
        self._trimming_threshold = self._ps_processor.clipping_threshold

        _ = self._check_learner(ml_g, "ml_g", regressor=False, classifier=True)
        _ = self._check_learner(ml_m, "ml_m", regressor=False, classifier=True)
        self._learner = {"ml_g": ml_g, "ml_m": ml_m}
        self._predict_method = {"ml_g": "predict_proba", "ml_m": "predict_proba"}

        self._initialize_ml_nuisance_params()

    @property
    def quantile(self):
        """
        Quantile for potential outcome.
        """
        return self._quantile

    @property
    def treatment(self):
        """
        Treatment indicator for potential outcome.
        """
        return self._treatment

    @property
    def kde(self):
        """
        The kernel density estimation of the derivative.
        """
        return self._kde

    @property
    def normalize_ipw(self):
        """
        Indicates whether the inverse probability weights are normalized.
        """
        return self._normalize_ipw

    @property
    def ps_processor_config(self):
        """
        Configuration for propensity score processing (clipping, calibration, etc.).
        """
        return self._ps_processor_config

    @property
    def ps_processor(self):
        """
        Propensity score processor.
        """
        return self._ps_processor

    # TODO [v0.12.0]: Remove support for 'trimming_rule' and 'trimming_threshold' (deprecated).
    @property
    def trimming_rule(self):
        """
        Specifies the used trimming rule.
        """
        warnings.warn(
            "'trimming_rule' is deprecated and will be removed in a future version. ", DeprecationWarning, stacklevel=2
        )
        return self._trimming_rule

    # TODO [v0.12.0]: Remove support for 'trimming_rule' and 'trimming_threshold' (deprecated).
    @property
    def trimming_threshold(self):
        """
        Specifies the used trimming threshold.
        """
        warnings.warn(
            "'trimming_threshold' is deprecated and will be removed in a future version. "
            "Use 'ps_processor_config.clipping_threshold' or 'ps_processor.clipping_threshold' instead.",
            DeprecationWarning,
            stacklevel=2,
        )
        return self._ps_processor.clipping_threshold

    @property
    def _score_element_names(self):
        return ["ind_d", "g", "m", "y"]

    def _compute_ipw_score(self, theta, d, y, prop):
        score = (d == self.treatment) / prop * (y <= theta) - self.quantile
        return score

    def _compute_score(self, psi_elements, coef, inds=None):
        ind_d = psi_elements["ind_d"]
        g = psi_elements["g"]
        m = psi_elements["m"]
        y = psi_elements["y"]

        if inds is not None:
            ind_d = psi_elements["ind_d"][inds]
            g = psi_elements["g"][inds]
            m = psi_elements["m"][inds]
            y = psi_elements["y"][inds]

        score = ind_d * ((y <= coef) - g) / m + g - self.quantile
        return score

    def _compute_score_deriv(self, psi_elements, coef, inds=None):
        ind_d = psi_elements["ind_d"]
        m = psi_elements["m"]
        y = psi_elements["y"]

        if inds is not None:
            ind_d = psi_elements["ind_d"][inds]
            m = psi_elements["m"][inds]
            y = psi_elements["y"][inds]

        score_weights = ind_d / m

        u = (y - coef).reshape(-1, 1)
        deriv = self.kde(u, score_weights)

        return deriv

    def _initialize_ml_nuisance_params(self):
        self._params = {learner: {key: [None] * self.n_rep for key in self._dml_data.d_cols} for learner in ["ml_g", "ml_m"]}

    def _nuisance_est(self, smpls, n_jobs_cv, external_predictions, return_models=False):
        x, y = check_X_y(self._dml_data.x, self._dml_data.y, ensure_all_finite=False)
        x, d = check_X_y(x, self._dml_data.d, ensure_all_finite=False)

        g_external = external_predictions["ml_g"] is not None
        m_external = external_predictions["ml_m"] is not None

        # initialize nuisance predictions, targets and models

        if not g_external:
            g_hat = {
                "models": None,
                "targets": np.full(shape=self._dml_data.n_obs, fill_value=np.nan),
                "preds": np.full(shape=self._dml_data.n_obs, fill_value=np.nan),
            }
        if not m_external:
            m_hat = {
                "models": None,
                "targets": np.full(shape=self._dml_data.n_obs, fill_value=np.nan),
                "preds": np.full(shape=self._dml_data.n_obs, fill_value=np.nan),
            }
        ipw_vec = np.full(shape=self.n_folds, fill_value=np.nan)
        # initialize models
        fitted_models = {}
        for learner in self.params_names:
            # set nuisance model parameters
            if (learner == "ml_g" and not g_external) or (learner == "ml_m" and not m_external):
                est_params = self._get_params(learner)
                if est_params is not None:
                    fitted_models[learner] = [
                        clone(self._learner[learner]).set_params(**est_params[i_fold]) for i_fold in range(self.n_folds)
                    ]
                else:
                    fitted_models[learner] = [clone(self._learner[learner]) for i_fold in range(self.n_folds)]
        if g_external:
            g_hat = {
                "models": None,
                "targets": np.full(shape=self._dml_data.n_obs, fill_value=np.nan),
                "preds": external_predictions["ml_g"],
            }
        if m_external:
            m_hat = {
                "models": None,
                "targets": np.full(shape=self._dml_data.n_obs, fill_value=np.nan),
                "preds": external_predictions["ml_m"],
            }

        # caculate nuisance functions over different folds
        if not all([g_external, m_external]):
            for i_fold in range(self.n_folds):
                train_inds = smpls[i_fold][0]
                test_inds = smpls[i_fold][1]

                # start nested crossfitting
                train_inds_1, train_inds_2 = train_test_split(
                    train_inds, test_size=0.5, random_state=42, stratify=d[train_inds]
                )
                smpls_prelim = [
                    (train, test)
                    for train, test in StratifiedKFold(n_splits=self.n_folds).split(X=train_inds_1, y=d[train_inds_1])
                ]

                d_train_1 = d[train_inds_1]
                y_train_1 = y[train_inds_1]
                x_train_1 = x[train_inds_1, :]

                if not m_external:
                    # get a copy of ml_m as a preliminary learner
                    ml_m_prelim = clone(fitted_models["ml_m"][i_fold])
                    m_hat_prelim = _dml_cv_predict(
                        ml_m_prelim, x_train_1, d_train_1, method="predict_proba", smpls=smpls_prelim
                    )["preds"]
                else:
                    m_hat_prelim = m_hat["preds"][np.concatenate([test for _, test in smpls_prelim])]
                m_hat_prelim = self._ps_processor.adjust_ps(m_hat_prelim, d_train_1, cv=smpls_prelim)

                if self._normalize_ipw:
                    m_hat_prelim = _normalize_ipw(m_hat_prelim, d_train_1)
                if self.treatment == 0:
                    m_hat_prelim = 1 - m_hat_prelim

                # preliminary ipw estimate
                def ipw_score(theta):
                    res = np.mean(self._compute_ipw_score(theta, d_train_1, y_train_1, m_hat_prelim))
                    return res

                _, bracket_guess = _get_bracket_guess(ipw_score, self._coef_start_val, self._coef_bounds)
                ipw_est = _solve_ipw_score(ipw_score=ipw_score, bracket_guess=bracket_guess)
                ipw_vec[i_fold] = ipw_est

                # use the preliminary estimates to fit the nuisance parameters on train_2
                d_train_2 = d[train_inds_2]
                y_train_2 = y[train_inds_2]
                x_train_2 = x[train_inds_2, :]

                dx_treat_train_2 = x_train_2[d_train_2 == self.treatment, :]
                y_treat_train_2 = y_train_2[d_train_2 == self.treatment]

                if not g_external:
                    fitted_models["ml_g"][i_fold].fit(dx_treat_train_2, y_treat_train_2 <= ipw_est)

                    # predict nuisance values on the test data and the corresponding targets
                    g_hat["preds"][test_inds] = _predict_zero_one_propensity(fitted_models["ml_g"][i_fold], x[test_inds, :])
                    g_hat["targets"][test_inds] = y[test_inds] <= ipw_est
                if not m_external:
                    # refit the propensity score on the whole training set
                    fitted_models["ml_m"][i_fold].fit(x[train_inds, :], d[train_inds])
                    m_hat["preds"][test_inds] = _predict_zero_one_propensity(fitted_models["ml_m"][i_fold], x[test_inds, :])

        # set target for propensity score
        m_hat["targets"] = d

        # set the target for g to be a float and only relevant values
        g_hat["targets"] = _cond_targets(g_hat["targets"], cond_sample=(d == self.treatment))

        if return_models:
            g_hat["models"] = fitted_models["ml_g"]
            m_hat["models"] = fitted_models["ml_m"]

        m_hat["preds"] = self._ps_processor.adjust_ps(m_hat["preds"], d, cv=smpls)
        # this is not done in the score to save computation due to multiple score evaluations
        # to be able to evaluate the raw models the m_hat['preds'] are not changed

        if self._normalize_ipw:
            m_hat_adj = _normalize_ipw(m_hat["preds"], d)
        else:
            m_hat_adj = m_hat["preds"]

        if self.treatment == 0:
            m_hat_adj = 1 - m_hat_adj
        # readjust start value for minimization
        if not g_external or not m_external:
            self._coef_start_val = np.mean(ipw_vec)

        psi_elements = {"ind_d": d == self.treatment, "g": g_hat["preds"], "m": m_hat_adj, "y": y}

        preds = {
            "predictions": {"ml_g": g_hat["preds"], "ml_m": m_hat["preds"]},
            "targets": {"ml_g": g_hat["targets"], "ml_m": m_hat["targets"]},
            "models": {"ml_g": g_hat["models"], "ml_m": m_hat["models"]},
        }
        return psi_elements, preds

    def _nuisance_tuning(
        self, smpls, param_grids, scoring_methods, n_folds_tune, n_jobs_cv, search_mode, n_iter_randomized_search
    ):
        x, y = check_X_y(self._dml_data.x, self._dml_data.y, ensure_all_finite=False)
        x, d = check_X_y(x, self._dml_data.d, ensure_all_finite=False)

        if scoring_methods is None:
            scoring_methods = {"ml_g": None, "ml_m": None}

        train_inds = [train_index for (train_index, _) in smpls]
        train_inds_treat = [np.intersect1d(np.where(d == self.treatment)[0], train) for train, _ in smpls]

        # use self._coef_start_val as a very crude approximation of ipw_est
        approx_goal = y <= np.quantile(y[d == self.treatment], self.quantile)
        g_tune_res = _dml_tune(
            approx_goal,
            x,
            train_inds_treat,
            self._learner["ml_g"],
            param_grids["ml_g"],
            scoring_methods["ml_g"],
            n_folds_tune,
            n_jobs_cv,
            search_mode,
            n_iter_randomized_search,
        )

        m_tune_res = _dml_tune(
            d,
            x,
            train_inds,
            self._learner["ml_m"],
            param_grids["ml_m"],
            scoring_methods["ml_m"],
            n_folds_tune,
            n_jobs_cv,
            search_mode,
            n_iter_randomized_search,
        )

        g_best_params = [xx.best_params_ for xx in g_tune_res]
        m_best_params = [xx.best_params_ for xx in m_tune_res]

        params = {"ml_g": g_best_params, "ml_m": m_best_params}
        tune_res = {"g_tune": g_tune_res, "m_tune": m_tune_res}

        res = {"params": params, "tune_res": tune_res}

        return res

    def _nuisance_tuning_optuna(
        self,
        optuna_params,
        scoring_methods,
        cv,
        optuna_settings,
    ):

        x, y = check_X_y(self._dml_data.x, self._dml_data.y, force_all_finite=False)
        x, d = check_X_y(x, self._dml_data.d, force_all_finite=False)

        if scoring_methods is None:
            scoring_methods = {"ml_g": None, "ml_m": None}

        mask_treat = d == self.treatment
        approx_goal = y <= np.quantile(y[mask_treat], self.quantile)

        x_treat = x[mask_treat, :]
        goal_treat = approx_goal[mask_treat]
        g_tune_res = _dml_tune_optuna(
            goal_treat,
            x_treat,
            self._learner["ml_g"],
            optuna_params["ml_g"],
            scoring_methods["ml_g"],
            cv,
            optuna_settings,
            learner_name="ml_g",
            params_name="ml_g",
        )

        m_tune_res = _dml_tune_optuna(
            d,
            x,
            self._learner["ml_m"],
            optuna_params["ml_m"],
            scoring_methods["ml_m"],
            cv,
            optuna_settings,
            learner_name="ml_m",
            params_name="ml_m",
        )
        return {"ml_g": g_tune_res, "ml_m": m_tune_res}

    def _check_data(self, obj_dml_data):
        if not isinstance(obj_dml_data, DoubleMLData):
            raise TypeError(
                f"The data must be of DoubleMLData type. {str(obj_dml_data)} of type {str(type(obj_dml_data))} was passed."
            )
        _check_contains_iv(obj_dml_data)
        _check_zero_one_treatment(self)
        return

    def _sensitivity_element_est(self, preds):
        pass<|MERGE_RESOLUTION|>--- conflicted
+++ resolved
@@ -106,11 +106,7 @@
     >>> data = make_irm_data(theta=0.5, n_obs=500, dim_x=20, return_type='DataFrame')
     >>> obj_dml_data = dml.DoubleMLData(data, 'y', 'd')
     >>> dml_pq_obj = dml.DoubleMLPQ(obj_dml_data, ml_g, ml_m, treatment=1, quantile=0.5)
-<<<<<<< HEAD
-    >>> dml_pq_obj.fit().summary # doctest: +SKIP
-=======
     >>> dml_pq_obj.fit().summary  # doctest: +SKIP
->>>>>>> b81c66c4
            coef   std err         t     P>|t|     2.5 %    97.5 %
     d  0.553878  0.149858  3.696011  0.000219  0.260161  0.847595
     """
