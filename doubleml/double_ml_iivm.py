--- conflicted
+++ resolved
@@ -195,18 +195,11 @@
 
         return psi_a, psi_b
 
-<<<<<<< HEAD
-    def _ml_nuisance_tuning(self, obj_dml_data, smpls, param_grids, scoring_methods, n_folds_tune, n_jobs_cv,
+    def _ml_nuisance_tuning(self, smpls, param_grids, scoring_methods, n_folds_tune, n_jobs_cv,
                             search_mode, n_iter_randomized_search):
-        X, y = check_X_y(obj_dml_data.x, obj_dml_data.y)
-        X, z = check_X_y(X, obj_dml_data.z)
-        X, d = check_X_y(X, obj_dml_data.d)
-=======
-    def _ml_nuisance_tuning(self, smpls, param_grids, scoring_methods, n_folds_tune, n_jobs_cv):
         X, y = check_X_y(self._dml_data.x, self._dml_data.y)
         X, z = check_X_y(X, self._dml_data.z)
         X, d = check_X_y(X, self._dml_data.d)
->>>>>>> e36a0e99
 
         # get train indices for z == 0 and z == 1
         smpls_z0, smpls_z1 = self._get_cond_smpls(smpls, z)
