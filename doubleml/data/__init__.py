"""
The :mod:`doubleml.data` module implements data classes for double machine learning.
"""

import warnings

from .base_data import DoubleMLData
<<<<<<< HEAD
from .cluster_data import DoubleMLClusterData
from .mediation_data import DoubleMLMediationData
=======
from .did_data import DoubleMLDIDData
>>>>>>> 0c04ef61
from .panel_data import DoubleMLPanelData
from .rdd_data import DoubleMLRDDData
from .ssm_data import DoubleMLSSMData


# TODO: Remove DoubleMLClusterData with version 0.12.0
class DoubleMLClusterData(DoubleMLData):
    """
    Backwards compatibility wrapper for DoubleMLData with cluster_cols.
    This class is deprecated and will be removed in a future version.
    Use DoubleMLData with cluster_cols instead.
    """

    def __init__(
        self,
        data,
        y_col,
        d_cols,
        cluster_cols,
        x_cols=None,
        z_cols=None,
        t_col=None,
        s_col=None,
        use_other_treat_as_covariate=True,
        force_all_x_finite=True,
    ):
        warnings.warn(
            "DoubleMLClusterData is deprecated and will be removed with version 0.12.0. "
            "Use DoubleMLData with cluster_cols instead.",
            FutureWarning,
            stacklevel=2,
        )
        super().__init__(
            data=data,
            y_col=y_col,
            d_cols=d_cols,
            x_cols=x_cols,
            z_cols=z_cols,
            cluster_cols=cluster_cols,
            use_other_treat_as_covariate=use_other_treat_as_covariate,
            force_all_x_finite=force_all_x_finite,
            force_all_d_finite=True,
        )

    @classmethod
    def from_arrays(
        cls, x, y, d, cluster_vars, z=None, t=None, s=None, use_other_treat_as_covariate=True, force_all_x_finite=True
    ):
        """
        Initialize :class:`DoubleMLClusterData` from :class:`numpy.ndarray`'s.
        This method is deprecated and will be removed with version 0.12.0,
        use DoubleMLData.from_arrays with cluster_vars instead.
        """
        warnings.warn(
            "DoubleMLClusterData is deprecated and will be removed with version 0.12.0. "
            "Use DoubleMLData.from_arrays with cluster_vars instead.",
            FutureWarning,
            stacklevel=2,
        )
        return DoubleMLData.from_arrays(
            x=x,
            y=y,
            d=d,
            z=z,
            cluster_vars=cluster_vars,
            use_other_treat_as_covariate=use_other_treat_as_covariate,
            force_all_x_finite=force_all_x_finite,
            force_all_d_finite=True,
        )


<<<<<<< HEAD
__all__ = [
    "DoubleMLData",
    "DoubleMLClusterData",
    "DoubleMLPanelData",
    "DoubleMLMediationData",
]
=======
__all__ = ["DoubleMLData", "DoubleMLClusterData", "DoubleMLDIDData", "DoubleMLPanelData", "DoubleMLRDDData", "DoubleMLSSMData"]
>>>>>>> 0c04ef61
<|MERGE_RESOLUTION|>--- conflicted
+++ resolved
@@ -5,12 +5,8 @@
 import warnings
 
 from .base_data import DoubleMLData
-<<<<<<< HEAD
-from .cluster_data import DoubleMLClusterData
+from .did_data import DoubleMLDIDData
 from .mediation_data import DoubleMLMediationData
-=======
-from .did_data import DoubleMLDIDData
->>>>>>> 0c04ef61
 from .panel_data import DoubleMLPanelData
 from .rdd_data import DoubleMLRDDData
 from .ssm_data import DoubleMLSSMData
@@ -82,13 +78,12 @@
         )
 
 
-<<<<<<< HEAD
 __all__ = [
     "DoubleMLData",
     "DoubleMLClusterData",
+    "DoubleMLDIDData",
     "DoubleMLPanelData",
+    "DoubleMLRDDData",
+    "DoubleMLSSMData",
     "DoubleMLMediationData",
-]
-=======
-__all__ = ["DoubleMLData", "DoubleMLClusterData", "DoubleMLDIDData", "DoubleMLPanelData", "DoubleMLRDDData", "DoubleMLSSMData"]
->>>>>>> 0c04ef61
+]