--- conflicted
+++ resolved
@@ -107,15 +107,13 @@
             force_all_x_finite=force_all_x_finite,
             force_all_d_finite=False,
         )
-<<<<<<< HEAD
+        
         # reset index to ensure a simple RangeIndex
         self.data.reset_index(drop=True, inplace=True)
-=======
 
         # Set time variable array after data is loaded
         self._set_time_var()
 
->>>>>>> 144ee607
         if self.n_treat != 1:
             raise ValueError("Only one treatment column is allowed for panel data.")
 
