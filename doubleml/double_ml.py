import numpy as np
import pandas as pd
import warnings

from sklearn.base import is_regressor, is_classifier

from scipy.stats import norm

from statsmodels.stats.multitest import multipletests

from abc import ABC, abstractmethod

from .double_ml_data import DoubleMLBaseData, DoubleMLClusterData
from ._utils_resampling import DoubleMLResampling, DoubleMLClusterResampling
from ._utils import _check_is_partition, _check_all_smpls, _check_smpl_split, _check_smpl_split_tpl, _draw_weights


_implemented_data_backends = ['DoubleMLData', 'DoubleMLClusterData']


class DoubleML(ABC):
    """Double Machine Learning.
    """

    def __init__(self,
                 obj_dml_data,
                 n_folds,
                 n_rep,
                 score,
                 dml_procedure,
                 draw_sample_splitting,
                 apply_cross_fitting):
        # check and pick up obj_dml_data
        if not isinstance(obj_dml_data, DoubleMLBaseData):
            raise TypeError(f'The data must be of ' + ' or '.join(_implemented_data_backends) + ' type. '
                            f'{str(obj_dml_data)} of type {str(type(obj_dml_data))} was passed.')
        self._is_cluster_data = False
        if isinstance(obj_dml_data, DoubleMLClusterData):
            if obj_dml_data.n_cluster_vars > 2:
                raise NotImplementedError('Multi-way (n_ways > 2) clustering not yet implemented.')
            self._is_cluster_data = True
        self._dml_data = obj_dml_data

        # initialize learners and parameters which are set model specific
        self._learner = None
        self._params = None

        # initialize predictions to None which are only stored if method fit is called with store_predictions=True
        self._predictions = None

        # initialize models to None which are only stored if method fit is called with store_models=True
        self._models = None

        # check resampling specifications
        if not isinstance(n_folds, int):
            raise TypeError('The number of folds must be of int type. '
                            f'{str(n_folds)} of type {str(type(n_folds))} was passed.')
        if n_folds < 1:
            raise ValueError('The number of folds must be positive. '
                             f'{str(n_folds)} was passed.')

        if not isinstance(n_rep, int):
            raise TypeError('The number of repetitions for the sample splitting must be of int type. '
                            f'{str(n_rep)} of type {str(type(n_rep))} was passed.')
        if n_rep < 1:
            raise ValueError('The number of repetitions for the sample splitting must be positive. '
                             f'{str(n_rep)} was passed.')

        if not isinstance(apply_cross_fitting, bool):
            raise TypeError('apply_cross_fitting must be True or False. '
                            f'Got {str(apply_cross_fitting)}.')
        if not isinstance(draw_sample_splitting, bool):
            raise TypeError('draw_sample_splitting must be True or False. '
                            f'Got {str(draw_sample_splitting)}.')

        # set resampling specifications
        if self._is_cluster_data:
            if (n_folds == 1) | (not apply_cross_fitting):
                raise NotImplementedError('No cross-fitting (`apply_cross_fitting = False`) '
                                          'is not yet implemented with clustering.')
            self._n_folds_per_cluster = n_folds
            self._n_folds = n_folds ** self._dml_data.n_cluster_vars
        else:
            self._n_folds = n_folds
        self._n_rep = n_rep
        self._apply_cross_fitting = apply_cross_fitting

        # check and set dml_procedure and score
        if (not isinstance(dml_procedure, str)) | (dml_procedure not in ['dml1', 'dml2']):
            raise ValueError('dml_procedure must be "dml1" or "dml2". '
                             f'Got {str(dml_procedure)}.')
        self._dml_procedure = dml_procedure
        self._score = score

        if (self.n_folds == 1) & self.apply_cross_fitting:
            warnings.warn('apply_cross_fitting is set to False. Cross-fitting is not supported for n_folds = 1.')
            self._apply_cross_fitting = False

        if not self.apply_cross_fitting:
            assert self.n_folds <= 2, 'Estimation without cross-fitting not supported for n_folds > 2.'
            if self.dml_procedure == 'dml2':
                # redirect to dml1 which works out-of-the-box; dml_procedure is of no relevance without cross-fitting
                self._dml_procedure = 'dml1'

        # perform sample splitting
        self._smpls = None
        self._smpls_cluster = None
        if draw_sample_splitting:
            self.draw_sample_splitting()

        # initialize arrays according to obj_dml_data and the resampling settings
        self._psi, self._psi_deriv, self._psi_elements,\
            self._coef, self._se, self._all_coef, self._all_se, self._all_dml1_coef = self._initialize_arrays()

        # also initialize bootstrap arrays with the default number of bootstrap replications
        self._n_rep_boot, self._boot_coef, self._boot_t_stat = self._initialize_boot_arrays(n_rep_boot=500)

        # initialize instance attributes which are later used for iterating
        self._i_rep = None
        self._i_treat = None

    def __str__(self):
        class_name = self.__class__.__name__
        header = f'================== {class_name} Object ==================\n'
        data_summary = self._dml_data._data_summary_str()
        score_info = f'Score function: {str(self.score)}\n' \
                     f'DML algorithm: {self.dml_procedure}\n'
        learner_info = ''
        for key, value in self.learner.items():
            learner_info += f'Learner {key}: {str(value)}\n'
        if self._is_cluster_data:
            resampling_info = f'No. folds per cluster: {self._n_folds_per_cluster}\n' \
                              f'No. folds: {self.n_folds}\n' \
                              f'No. repeated sample splits: {self.n_rep}\n' \
                              f'Apply cross-fitting: {self.apply_cross_fitting}\n'
        else:
            resampling_info = f'No. folds: {self.n_folds}\n' \
                              f'No. repeated sample splits: {self.n_rep}\n' \
                              f'Apply cross-fitting: {self.apply_cross_fitting}\n'
        fit_summary = str(self.summary)
        res = header + \
            '\n------------------ Data summary      ------------------\n' + data_summary + \
            '\n------------------ Score & algorithm ------------------\n' + score_info + \
            '\n------------------ Machine learner   ------------------\n' + learner_info + \
            '\n------------------ Resampling        ------------------\n' + resampling_info + \
            '\n------------------ Fit summary       ------------------\n' + fit_summary
        return res

    @property
    def n_folds(self):
        """
        Number of folds.
        """
        return self._n_folds

    @property
    def n_rep(self):
        """
        Number of repetitions for the sample splitting.
        """
        return self._n_rep

    @property
    def apply_cross_fitting(self):
        """
        Indicates whether cross-fitting should be applied.
        """
        return self._apply_cross_fitting

    @property
    def dml_procedure(self):
        """
        The double machine learning algorithm.
        """
        return self._dml_procedure

    @property
    def n_rep_boot(self):
        """
        The number of bootstrap replications.
        """
        return self._n_rep_boot

    @property
    def score(self):
        """
        The score function.
        """
        return self._score

    @property
    def learner(self):
        """
        The machine learners for the nuisance functions.
        """
        return self._learner

    @property
    def learner_names(self):
        """
        The names of the learners.
        """
        return list(self._learner.keys())

    @property
    def params(self):
        """
        The hyperparameters of the learners.
        """
        return self._params

    @property
    def params_names(self):
        """
        The names of the nuisance models with hyperparameters.
        """
        return list(self._params.keys())

    @property
    def predictions(self):
        """
        The predictions of the nuisance models.
        """
        return self._predictions

    @property
    def models(self):
        """
        The fitted nuisance models.
        """
        return self._models

    def get_params(self, learner):
        """
        Get hyperparameters for the nuisance model of DoubleML models.

        Parameters
        ----------
        learner : str
            The nuisance model / learner (see attribute ``params_names``).

        Returns
        -------
        params : dict
            Parameters for the nuisance model / learner.
        """
        valid_learner = self.params_names
        if (not isinstance(learner, str)) | (learner not in valid_learner):
            raise ValueError('Invalid nuisance learner ' + str(learner) + '. ' +
                             'Valid nuisance learner ' + ' or '.join(valid_learner) + '.')
        return self._params[learner]

    # The private function _get_params delivers the single treatment, single (cross-fitting) sample subselection.
    # The slicing is based on the two properties self._i_treat, the index of the treatment variable, and
    # self._i_rep, the index of the cross-fitting sample.

    def _get_params(self, learner):
        return self._params[learner][self._dml_data.d_cols[self._i_treat]][self._i_rep]

    @property
    def smpls(self):
        """
        The partition used for cross-fitting.
        """
        if self._smpls is None:
            if self._is_cluster_data:
                err_msg = 'Sample splitting not specified. Draw samples via .draw_sample splitting().'
            else:
                err_msg = ('Sample splitting not specified. Either draw samples via .draw_sample splitting() ' +
                           'or set external samples via .set_sample_splitting().')
            raise ValueError(err_msg)
        return self._smpls

    @property
    def smpls_cluster(self):
        """
        The partition of clusters used for cross-fitting.
        """
        if self._is_cluster_data:
            if self._smpls_cluster is None:
                raise ValueError('Sample splitting not specified. Draw samples via .draw_sample splitting().')
        return self._smpls_cluster

    @property
    def psi(self):
        """
        Values of the score function after calling :meth:`fit`;
        For models (e.g., PLR, IRM, PLIV, IIVM) with linear score (in the parameter)
        :math:`\\psi(W; \\theta, \\eta) = \\psi_a(W; \\eta) \\theta + \\psi_b(W; \\eta)`.
        """
        return self._psi

    @property
    def psi_deriv(self):
        """
        Values of the derivative of the score function with respect to the parameter :math:`\\theta`
        after calling :meth:`fit`;
        For models (e.g., PLR, IRM, PLIV, IIVM) with linear score (in the parameter)
        :math:`\\psi_a(W; \\eta)`.
        """
        return self._psi_deriv

    @property
    def psi_elements(self):
        """
        Values of the score function components after calling :meth:`fit`;
        For models (e.g., PLR, IRM, PLIV, IIVM) with linear score (in the parameter) a dictionary with entries ``psi_a``
        and ``psi_b`` for :math:`\\psi_a(W; \\eta)` and :math:`\\psi_b(W; \\eta)`.
        """
        return self._psi_elements

    @property
    def coef(self):
        """
        Estimates for the causal parameter(s) after calling :meth:`fit`.
        """
        return self._coef

    @coef.setter
    def coef(self, value):
        self._coef = value

    @property
    def se(self):
        """
        Standard errors for the causal parameter(s) after calling :meth:`fit`.
        """
        return self._se

    @se.setter
    def se(self, value):
        self._se = value

    @property
    def t_stat(self):
        """
        t-statistics for the causal parameter(s) after calling :meth:`fit`.
        """
        t_stat = self.coef / self.se
        return t_stat

    @property
    def pval(self):
        """
        p-values for the causal parameter(s) after calling :meth:`fit`.
        """
        pval = 2 * norm.cdf(-np.abs(self.t_stat))
        return pval

    @property
    def boot_coef(self):
        """
        Bootstrapped coefficients for the causal parameter(s) after calling :meth:`fit` and :meth:`bootstrap`.
        """
        return self._boot_coef

    @property
    def boot_t_stat(self):
        """
        Bootstrapped t-statistics for the causal parameter(s) after calling :meth:`fit` and :meth:`bootstrap`.
        """
        return self._boot_t_stat

    @property
    def all_coef(self):
        """
        Estimates of the causal parameter(s) for the ``n_rep`` different sample splits after calling :meth:`fit`.
        """
        return self._all_coef

    @property
    def all_se(self):
        """
        Standard errors of the causal parameter(s) for the ``n_rep`` different sample splits after calling :meth:`fit`.
        """
        return self._all_se

    @property
    def all_dml1_coef(self):
        """
        Estimates of the causal parameter(s) for the ``n_rep`` x ``n_folds`` different folds after calling :meth:`fit`
        with ``dml_procedure='dml1'``.
        """
        return self._all_dml1_coef

    @property
    def summary(self):
        """
        A summary for the estimated causal effect after calling :meth:`fit`.
        """
        col_names = ['coef', 'std err', 't', 'P>|t|']
        if np.isnan(self.coef).all():
            df_summary = pd.DataFrame(columns=col_names)
        else:
            summary_stats = np.transpose(np.vstack(
                [self.coef, self.se,
                 self.t_stat, self.pval]))
            df_summary = pd.DataFrame(summary_stats,
                                      columns=col_names,
                                      index=self._dml_data.d_cols)
            ci = self.confint()
            df_summary = df_summary.join(ci)
        return df_summary

    # The private properties with __ always deliver the single treatment, single (cross-fitting) sample subselection.
    # The slicing is based on the two properties self._i_treat, the index of the treatment variable, and
    # self._i_rep, the index of the cross-fitting sample.

    @property
    def __smpls(self):
        return self._smpls[self._i_rep]

    @property
    def __smpls_cluster(self):
        return self._smpls_cluster[self._i_rep]

    @property
    def __psi(self):
        return self._psi[:, self._i_rep, self._i_treat]

    @property
    def __psi_deriv(self):
        return self._psi_deriv[:, self._i_rep, self._i_treat]

    @property
    def __all_se(self):
        return self._all_se[self._i_treat, self._i_rep]

<<<<<<< HEAD
    def fit(self, n_jobs_cv=None, store_predictions=False):
=======
    def fit(self, n_jobs_cv=None, keep_scores=True, store_predictions=False, store_models=False):
>>>>>>> 0dd61d86
        """
        Estimate DoubleML models.

        Parameters
        ----------
        n_jobs_cv : None or int
            The number of CPUs to use to fit the learners. ``None`` means ``1``.
            Default is ``None``.

        store_predictions : bool
            Indicates whether the predictions for the nuisance functions should be stored in ``predictions``.
            Default is ``False``.

        store_models : bool
            Indicates whether the fitted models for the nuisance functions should be stored in ``models``. This allows
            to analyze the fitted models or extract information like variable importance.
            Default is ``False``.

        Returns
        -------
        self : object
        """

        if n_jobs_cv is not None:
            if not isinstance(n_jobs_cv, int):
                raise TypeError('The number of CPUs used to fit the learners must be of int type. '
                                f'{str(n_jobs_cv)} of type {str(type(n_jobs_cv))} was passed.')

        if not isinstance(store_predictions, bool):
            raise TypeError('store_predictions must be True or False. '
                            f'Got {str(store_predictions)}.')

        if not isinstance(store_models, bool):
            raise TypeError('store_models must be True or False. '
                            f'Got {str(store_models)}.')

        if store_predictions:
            self._initialize_predictions()

        if store_models:
            self._initialize_models()

        for i_rep in range(self.n_rep):
            self._i_rep = i_rep
            for i_d in range(self._dml_data.n_treat):
                self._i_treat = i_d

                # this step could be skipped for the single treatment variable case
                if self._dml_data.n_treat > 1:
                    self._dml_data.set_x_d(self._dml_data.d_cols[i_d])

                # ml estimation of nuisance models and computation of score elements
<<<<<<< HEAD
                score_elements, preds = self._nuisance_est(self.__smpls, n_jobs_cv)

                self._set_score_elements(score_elements, self._i_rep, self._i_treat)
=======
                self._psi_a[:, self._i_rep, self._i_treat], self._psi_b[:, self._i_rep, self._i_treat], preds =\
                    self._nuisance_est(self.__smpls, n_jobs_cv, return_models=store_models)
>>>>>>> 0dd61d86

                if store_predictions:
                    self._store_predictions(preds['predictions'])
                if store_models:
                    self._store_models(preds['models'])

                # estimate the causal parameter
                self._all_coef[self._i_treat, self._i_rep], dml1_coefs = \
                    self._est_causal_pars(self._get_score_elements(self._i_rep, self._i_treat))
                if self.dml_procedure == 'dml1':
                    self._all_dml1_coef[self._i_treat, self._i_rep, :] = dml1_coefs

                # compute score (depends on the estimated causal parameter)
                self._psi[:, self._i_rep, self._i_treat] = self._compute_score(
                    self._get_score_elements(self._i_rep, self._i_treat),
                    self._all_coef[self._i_treat, self._i_rep])

                # compute score (can depend on the estimated causal parameter)
                self._psi_deriv[:, self._i_rep, self._i_treat] = self._compute_score_deriv(
                    self._get_score_elements(self._i_rep, self._i_treat),
                    self._all_coef[self._i_treat, self._i_rep])

                # compute standard errors for causal parameter
                self._all_se[self._i_treat, self._i_rep] = self._se_causal_pars()

        # aggregated parameter estimates and standard errors from repeated cross-fitting
        self._agg_cross_fit()

        return self

    def bootstrap(self, method='normal', n_rep_boot=500):
        """
        Multiplier bootstrap for DoubleML models.

        Parameters
        ----------
        method : str
            A str (``'Bayes'``, ``'normal'`` or ``'wild'``) specifying the multiplier bootstrap method.
            Default is ``'normal'``

        n_rep_boot : int
            The number of bootstrap replications.

        Returns
        -------
        self : object
        """
        if np.isnan(self.coef).all():
            raise ValueError('Apply fit() before bootstrap().')

        if (not isinstance(method, str)) | (method not in ['Bayes', 'normal', 'wild']):
            raise ValueError('Method must be "Bayes", "normal" or "wild". '
                             f'Got {str(method)}.')

        if not isinstance(n_rep_boot, int):
            raise TypeError('The number of bootstrap replications must be of int type. '
                            f'{str(n_rep_boot)} of type {str(type(n_rep_boot))} was passed.')
        if n_rep_boot < 1:
            raise ValueError('The number of bootstrap replications must be positive. '
                             f'{str(n_rep_boot)} was passed.')
        if self._is_cluster_data:
            raise NotImplementedError('bootstrap not yet implemented with clustering.')

        self._n_rep_boot, self._boot_coef, self._boot_t_stat = self._initialize_boot_arrays(n_rep_boot)

        for i_rep in range(self.n_rep):
            self._i_rep = i_rep

            # draw weights for the bootstrap
            if self.apply_cross_fitting:
                n_obs = self._dml_data.n_obs
            else:
                # be prepared for the case of test sets of different size in repeated no-cross-fitting
                smpls = self.__smpls
                test_index = smpls[0][1]
                n_obs = len(test_index)
            weights = _draw_weights(method, n_rep_boot, n_obs)

            for i_d in range(self._dml_data.n_treat):
                self._i_treat = i_d
                i_start = self._i_rep * self.n_rep_boot
                i_end = (self._i_rep + 1) * self.n_rep_boot
                self._boot_coef[self._i_treat, i_start:i_end], self._boot_t_stat[self._i_treat, i_start:i_end] =\
                    self._compute_bootstrap(weights)

        return self

    def confint(self, joint=False, level=0.95):
        """
        Confidence intervals for DoubleML models.

        Parameters
        ----------
        joint : bool
            Indicates whether joint confidence intervals are computed.
            Default is ``False``

        level : float
            The confidence level.
            Default is ``0.95``.

        Returns
        -------
        df_ci : pd.DataFrame
            A data frame with the confidence interval(s).
        """

        if not isinstance(joint, bool):
            raise TypeError('joint must be True or False. '
                            f'Got {str(joint)}.')

        if not isinstance(level, float):
            raise TypeError('The confidence level must be of float type. '
                            f'{str(level)} of type {str(type(level))} was passed.')
        if (level <= 0) | (level >= 1):
            raise ValueError('The confidence level must be in (0,1). '
                             f'{str(level)} was passed.')

        a = (1 - level)
        ab = np.array([a / 2, 1. - a / 2])
        if joint:
            if np.isnan(self.boot_coef).all():
                raise ValueError('Apply fit() & bootstrap() before confint(joint=True).')
            sim = np.amax(np.abs(self.boot_t_stat), 0)
            hatc = np.quantile(sim, 1 - a)
            ci = np.vstack((self.coef - self.se * hatc, self.coef + self.se * hatc)).T
        else:
            if np.isnan(self.coef).all():
                raise ValueError('Apply fit() before confint().')
            fac = norm.ppf(ab)
            ci = np.vstack((self.coef + self.se * fac[0], self.coef + self.se * fac[1])).T

        df_ci = pd.DataFrame(ci,
                             columns=['{:.1f} %'.format(i * 100) for i in ab],
                             index=self._dml_data.d_cols)
        return df_ci

    def p_adjust(self, method='romano-wolf'):
        """
        Multiple testing adjustment for DoubleML models.

        Parameters
        ----------
        method : str
            A str (``'romano-wolf''``, ``'bonferroni'``, ``'holm'``, etc) specifying the adjustment method.
            In addition to ``'romano-wolf''``, all methods implemented in
            :py:func:`statsmodels.stats.multitest.multipletests` can be applied.
            Default is ``'romano-wolf'``.

        Returns
        -------
        p_val : pd.DataFrame
            A data frame with adjusted p-values.
        """
        if np.isnan(self.coef).all():
            raise ValueError('Apply fit() before p_adjust().')

        if not isinstance(method, str):
            raise TypeError('The p_adjust method must be of str type. '
                            f'{str(method)} of type {str(type(method))} was passed.')

        if method.lower() in ['rw', 'romano-wolf']:
            if np.isnan(self.boot_coef).all():
                raise ValueError(f'Apply fit() & bootstrap() before p_adjust("{method}").')

            pinit = np.full_like(self.pval, np.nan)
            p_val_corrected = np.full_like(self.pval, np.nan)

            boot_t_stats = self.boot_t_stat
            t_stat = self.t_stat
            stepdown_ind = np.argsort(t_stat)[::-1]
            ro = np.argsort(stepdown_ind)

            for i_d in range(self._dml_data.n_treat):
                if i_d == 0:
                    sim = np.max(boot_t_stats, axis=0)
                    pinit[i_d] = np.minimum(1, np.mean(sim >= np.abs(t_stat[stepdown_ind][i_d])))
                else:
                    sim = np.max(np.delete(boot_t_stats, stepdown_ind[:i_d], axis=0),
                                 axis=0)
                    pinit[i_d] = np.minimum(1, np.mean(sim >= np.abs(t_stat[stepdown_ind][i_d])))

            for i_d in range(self._dml_data.n_treat):
                if i_d == 0:
                    p_val_corrected[i_d] = pinit[i_d]
                else:
                    p_val_corrected[i_d] = np.maximum(pinit[i_d], p_val_corrected[i_d - 1])

            p_val = p_val_corrected[ro]
        else:
            _, p_val, _, _ = multipletests(self.pval, method=method)

        p_val = pd.DataFrame(np.vstack((self.coef, p_val)).T,
                             columns=['coef', 'pval'],
                             index=self._dml_data.d_cols)

        return p_val

    def tune(self,
             param_grids,
             tune_on_folds=False,
             scoring_methods=None,  # if None the estimator's score method is used
             n_folds_tune=5,
             search_mode='grid_search',
             n_iter_randomized_search=100,
             n_jobs_cv=None,
             set_as_params=True,
             return_tune_res=False):
        """
        Hyperparameter-tuning for DoubleML models.

        The hyperparameter-tuning is performed using either an exhaustive search over specified parameter values
        implemented in :class:`sklearn.model_selection.GridSearchCV` or via a randomized search implemented in
        :class:`sklearn.model_selection.RandomizedSearchCV`.

        Parameters
        ----------
        param_grids : dict
            A dict with a parameter grid for each nuisance model / learner (see attribute ``learner_names``).

        tune_on_folds : bool
            Indicates whether the tuning should be done fold-specific or globally.
            Default is ``False``.

        scoring_methods : None or dict
            The scoring method used to evaluate the predictions. The scoring method must be set per nuisance model via
            a dict (see attribute ``learner_names`` for the keys).
            If None, the estimator’s score method is used.
            Default is ``None``.

        n_folds_tune : int
            Number of folds used for tuning.
            Default is ``5``.

        search_mode : str
            A str (``'grid_search'`` or ``'randomized_search'``) specifying whether hyperparameters are optimized via
            :class:`sklearn.model_selection.GridSearchCV` or :class:`sklearn.model_selection.RandomizedSearchCV`.
            Default is ``'grid_search'``.

        n_iter_randomized_search : int
            If ``search_mode == 'randomized_search'``. The number of parameter settings that are sampled.
            Default is ``100``.

        n_jobs_cv : None or int
            The number of CPUs to use to tune the learners. ``None`` means ``1``.
            Default is ``None``.

        set_as_params : bool
            Indicates whether the hyperparameters should be set in order to be used when :meth:`fit` is called.
            Default is ``True``.

        return_tune_res : bool
            Indicates whether detailed tuning results should be returned.
            Default is ``False``.

        Returns
        -------
        self : object
            Returned if ``return_tune_res`` is ``False``.

        tune_res: list
            A list containing detailed tuning results and the proposed hyperparameters.
            Returned if ``return_tune_res`` is ``True``.
        """

        if (not isinstance(param_grids, dict)) | (not all(k in param_grids for k in self.learner_names)):
            raise ValueError('Invalid param_grids ' + str(param_grids) + '. '
                             'param_grids must be a dictionary with keys ' + ' and '.join(self.learner_names) + '.')

        if scoring_methods is not None:
            if (not isinstance(scoring_methods, dict)) | (not all(k in self.learner_names for k in scoring_methods)):
                raise ValueError('Invalid scoring_methods ' + str(scoring_methods) + '. ' +
                                 'scoring_methods must be a dictionary. ' +
                                 'Valid keys are ' + ' and '.join(self.learner_names) + '.')
            if not all(k in scoring_methods for k in self.learner_names):
                # if there are learners for which no scoring_method was set, we fall back to None, i.e., default scoring
                for learner in self.learner_names:
                    if learner not in scoring_methods:
                        scoring_methods[learner] = None

        if not isinstance(tune_on_folds, bool):
            raise TypeError('tune_on_folds must be True or False. '
                            f'Got {str(tune_on_folds)}.')

        if not isinstance(n_folds_tune, int):
            raise TypeError('The number of folds used for tuning must be of int type. '
                            f'{str(n_folds_tune)} of type {str(type(n_folds_tune))} was passed.')
        if n_folds_tune < 2:
            raise ValueError('The number of folds used for tuning must be at least two. '
                             f'{str(n_folds_tune)} was passed.')

        if (not isinstance(search_mode, str)) | (search_mode not in ['grid_search', 'randomized_search']):
            raise ValueError('search_mode must be "grid_search" or "randomized_search". '
                             f'Got {str(search_mode)}.')

        if not isinstance(n_iter_randomized_search, int):
            raise TypeError('The number of parameter settings sampled for the randomized search must be of int type. '
                            f'{str(n_iter_randomized_search)} of type '
                            f'{str(type(n_iter_randomized_search))} was passed.')
        if n_iter_randomized_search < 2:
            raise ValueError('The number of parameter settings sampled for the randomized search must be at least two. '
                             f'{str(n_iter_randomized_search)} was passed.')

        if n_jobs_cv is not None:
            if not isinstance(n_jobs_cv, int):
                raise TypeError('The number of CPUs used to fit the learners must be of int type. '
                                f'{str(n_jobs_cv)} of type {str(type(n_jobs_cv))} was passed.')

        if not isinstance(set_as_params, bool):
            raise TypeError('set_as_params must be True or False. '
                            f'Got {str(set_as_params)}.')

        if not isinstance(return_tune_res, bool):
            raise TypeError('return_tune_res must be True or False. '
                            f'Got {str(return_tune_res)}.')

        if tune_on_folds:
            tuning_res = [[None] * self.n_rep] * self._dml_data.n_treat
        else:
            tuning_res = [None] * self._dml_data.n_treat

        for i_d in range(self._dml_data.n_treat):
            self._i_treat = i_d
            # this step could be skipped for the single treatment variable case
            if self._dml_data.n_treat > 1:
                self._dml_data.set_x_d(self._dml_data.d_cols[i_d])

            if tune_on_folds:
                nuisance_params = list()
                for i_rep in range(self.n_rep):
                    self._i_rep = i_rep

                    # tune hyperparameters
                    res = self._nuisance_tuning(self.__smpls,
                                                param_grids, scoring_methods,
                                                n_folds_tune,
                                                n_jobs_cv,
                                                search_mode, n_iter_randomized_search)

                    tuning_res[i_rep][i_d] = res
                    nuisance_params.append(res['params'])

                if set_as_params:
                    for nuisance_model in nuisance_params[0].keys():
                        params = [x[nuisance_model] for x in nuisance_params]
                        self.set_ml_nuisance_params(nuisance_model, self._dml_data.d_cols[i_d], params)

            else:
                smpls = [(np.arange(self._dml_data.n_obs), np.arange(self._dml_data.n_obs))]
                # tune hyperparameters
                res = self._nuisance_tuning(smpls,
                                            param_grids, scoring_methods,
                                            n_folds_tune,
                                            n_jobs_cv,
                                            search_mode, n_iter_randomized_search)
                tuning_res[i_d] = res

                if set_as_params:
                    for nuisance_model in res['params'].keys():
                        params = res['params'][nuisance_model]
                        self.set_ml_nuisance_params(nuisance_model, self._dml_data.d_cols[i_d], params[0])

        if return_tune_res:
            return tuning_res
        else:
            return self

    def set_ml_nuisance_params(self, learner, treat_var, params):
        """
        Set hyperparameters for the nuisance models of DoubleML models.

        Parameters
        ----------
        learner : str
            The nuisance model / learner (see attribute ``params_names``).

        treat_var : str
            The treatment variable (hyperparameters can be set treatment-variable specific).

        params : dict or list
            A dict with estimator parameters (used for all folds) or a nested list with fold specific parameters. The
            outer list needs to be of length ``n_rep`` and the inner list of length ``n_folds``.

        Returns
        -------
        self : object
        """
        valid_learner = self.params_names
        if learner not in valid_learner:
            raise ValueError('Invalid nuisance learner ' + learner + '. ' +
                             'Valid nuisance learner ' + ' or '.join(valid_learner) + '.')

        if treat_var not in self._dml_data.d_cols:
            raise ValueError('Invalid treatment variable ' + treat_var + '. ' +
                             'Valid treatment variable ' + ' or '.join(self._dml_data.d_cols) + '.')

        if params is None:
            all_params = [None] * self.n_rep
        elif isinstance(params, dict):
            if self.apply_cross_fitting:
                all_params = [[params] * self.n_folds] * self.n_rep
            else:
                all_params = [[params] * 1] * self.n_rep
        else:
            # ToDo: Add meaningful error message for asserts and corresponding uni tests
            assert len(params) == self.n_rep
            if self.apply_cross_fitting:
                assert np.all(np.array([len(x) for x in params]) == self.n_folds)
            else:
                assert np.all(np.array([len(x) for x in params]) == 1)
            all_params = params

        self._params[learner][treat_var] = all_params

        return self

    @abstractmethod
    def _initialize_ml_nuisance_params(self):
        pass

    @abstractmethod
    def _nuisance_est(self, smpls, n_jobs_cv, return_models):
        pass

    @abstractmethod
    def _nuisance_tuning(self, smpls, param_grids, scoring_methods, n_folds_tune, n_jobs_cv,
                         search_mode, n_iter_randomized_search):
        pass

    @staticmethod
    def _check_learner(learner, learner_name, regressor, classifier):
        err_msg_prefix = f'Invalid learner provided for {learner_name}: '
        warn_msg_prefix = f'Learner provided for {learner_name} is probably invalid: '

        if isinstance(learner, type):
            raise TypeError(err_msg_prefix + 'provide an instance of a learner instead of a class.')

        if not hasattr(learner, 'fit'):
            raise TypeError(err_msg_prefix + f'{str(learner)} has no method .fit().')
        if not hasattr(learner, 'set_params'):
            raise TypeError(err_msg_prefix + f'{str(learner)} has no method .set_params().')
        if not hasattr(learner, 'get_params'):
            raise TypeError(err_msg_prefix + f'{str(learner)} has no method .get_params().')

        if regressor & classifier:
            if is_classifier(learner):
                learner_is_classifier = True
            elif is_regressor(learner):
                learner_is_classifier = False
            else:
                warnings.warn(warn_msg_prefix + f'{str(learner)} is (probably) neither a regressor nor a classifier. ' +
                              'Method predict is used for prediction.')
                learner_is_classifier = False
        elif classifier:
            if not is_classifier(learner):
                warnings.warn(warn_msg_prefix + f'{str(learner)} is (probably) no classifier.')
            learner_is_classifier = True
        else:
            assert regressor  # classifier, regressor or both must be True
            if not is_regressor(learner):
                warnings.warn(warn_msg_prefix + f'{str(learner)} is (probably) no regressor.')
            learner_is_classifier = False

        # check existence of the prediction method
        if learner_is_classifier:
            if not hasattr(learner, 'predict_proba'):
                raise TypeError(err_msg_prefix + f'{str(learner)} has no method .predict_proba().')
        else:
            if not hasattr(learner, 'predict'):
                raise TypeError(err_msg_prefix + f'{str(learner)} has no method .predict().')

        return learner_is_classifier

    def _initialize_arrays(self):
<<<<<<< HEAD
        psi = np.full((self._dml_data.n_obs, self.n_rep, self._dml_data.n_treat), np.nan)
        psi_deriv = np.full((self._dml_data.n_obs, self.n_rep, self._dml_data.n_treat), np.nan)
        psi_elements = self._initialize_score_elements((self._dml_data.n_obs, self.n_rep, self._dml_data.n_treat))
=======
        psi = np.full((self._dml_data.n_obs, self.n_rep, self._dml_data.n_coefs), np.nan)
        psi_a = np.full((self._dml_data.n_obs, self.n_rep, self._dml_data.n_coefs), np.nan)
        psi_b = np.full((self._dml_data.n_obs, self.n_rep, self._dml_data.n_coefs), np.nan)
>>>>>>> 0dd61d86

        coef = np.full(self._dml_data.n_coefs, np.nan)
        se = np.full(self._dml_data.n_coefs, np.nan)

        all_coef = np.full((self._dml_data.n_coefs, self.n_rep), np.nan)
        all_se = np.full((self._dml_data.n_coefs, self.n_rep), np.nan)

        if self.dml_procedure == 'dml1':
            if self.apply_cross_fitting:
                all_dml1_coef = np.full((self._dml_data.n_coefs, self.n_rep, self.n_folds), np.nan)
            else:
                all_dml1_coef = np.full((self._dml_data.n_coefs, self.n_rep, 1), np.nan)
        else:
            all_dml1_coef = None

        return psi, psi_deriv, psi_elements, coef, se, all_coef, all_se, all_dml1_coef

    def _initialize_boot_arrays(self, n_rep_boot):
        boot_coef = np.full((self._dml_data.n_coefs, n_rep_boot * self.n_rep), np.nan)
        boot_t_stat = np.full((self._dml_data.n_coefs, n_rep_boot * self.n_rep), np.nan)
        return n_rep_boot, boot_coef, boot_t_stat

    def _initialize_predictions(self):
        self._predictions = {learner: np.full((self._dml_data.n_obs, self.n_rep, self._dml_data.n_coefs), np.nan)
                             for learner in self.params_names}

    def _initialize_models(self):
        self._models = {learner: {treat_var: [None] * self.n_rep for treat_var in self._dml_data.d_cols}
                        for learner in self.params_names}

    def _store_predictions(self, preds):
        for learner in self.params_names:
            self._predictions[learner][:, self._i_rep, self._i_treat] = preds[learner]

    def _store_models(self, models):
        for learner in self.params_names:
            self._models[learner][self._dml_data.d_cols[self._i_treat]][self._i_rep] = models[learner]

    def draw_sample_splitting(self):
        """
        Draw sample splitting for DoubleML models.

        The samples are drawn according to the attributes
        ``n_folds``, ``n_rep`` and ``apply_cross_fitting``.

        Returns
        -------
        self : object
        """
        if self._is_cluster_data:
            obj_dml_resampling = DoubleMLClusterResampling(n_folds=self._n_folds_per_cluster,
                                                           n_rep=self.n_rep,
                                                           n_obs=self._dml_data.n_obs,
                                                           apply_cross_fitting=self.apply_cross_fitting,
                                                           n_cluster_vars=self._dml_data.n_cluster_vars,
                                                           cluster_vars=self._dml_data.cluster_vars)
            self._smpls, self._smpls_cluster = obj_dml_resampling.split_samples()
        else:
            obj_dml_resampling = DoubleMLResampling(n_folds=self.n_folds,
                                                    n_rep=self.n_rep,
                                                    n_obs=self._dml_data.n_obs,
                                                    apply_cross_fitting=self.apply_cross_fitting)
            self._smpls = obj_dml_resampling.split_samples()

        return self

    def set_sample_splitting(self, all_smpls):
        """
        Set the sample splitting for DoubleML models.

        The  attributes ``n_folds`` and ``n_rep`` are derived from the provided partition.

        Parameters
        ----------
        all_smpls : list or tuple
            If nested list of lists of tuples:
                The outer list needs to provide an entry per repeated sample splitting (length of list is set as
                ``n_rep``).
                The inner list needs to provide a tuple (train_ind, test_ind) per fold (length of list is set as
                ``n_folds``). If tuples for more than one fold are provided, it must form a partition and
                ``apply_cross_fitting`` is set to True. Otherwise ``apply_cross_fitting`` is set to False and
                ``n_folds=2``.
            If list of tuples:
                The list needs to provide a tuple (train_ind, test_ind) per fold (length of list is set as
                ``n_folds``). If tuples for more than one fold are provided, it must form a partition and
                ``apply_cross_fitting`` is set to True. Otherwise ``apply_cross_fitting`` is set to False and
                ``n_folds=2``.
                ``n_rep=1`` is always set.
            If tuple:
                Must be a tuple with two elements train_ind and test_ind. No sample splitting is achieved if train_ind
                and test_ind are range(n_rep). Otherwise ``n_folds=2``.
                ``apply_cross_fitting=False`` and ``n_rep=1`` is always set.

        Returns
        -------
        self : object

        Examples
        --------
        >>> import numpy as np
        >>> import doubleml as dml
        >>> from doubleml.datasets import make_plr_CCDDHNR2018
        >>> from sklearn.ensemble import RandomForestRegressor
        >>> from sklearn.base import clone
        >>> np.random.seed(3141)
        >>> learner = RandomForestRegressor(max_depth=2, n_estimators=10)
        >>> ml_g = learner
        >>> ml_m = learner
        >>> obj_dml_data = make_plr_CCDDHNR2018(n_obs=10, alpha=0.5)
        >>> dml_plr_obj = dml.DoubleMLPLR(obj_dml_data, ml_g, ml_m)
        >>> # simple sample splitting with two folds and without cross-fitting
        >>> smpls = ([0, 1, 2, 3, 4], [5, 6, 7, 8, 9])
        >>> dml_plr_obj.set_sample_splitting(smpls)
        >>> # sample splitting with two folds and cross-fitting
        >>> smpls = [([0, 1, 2, 3, 4], [5, 6, 7, 8, 9]),
        >>>          ([5, 6, 7, 8, 9], [0, 1, 2, 3, 4])]
        >>> dml_plr_obj.set_sample_splitting(smpls)
        >>> # sample splitting with two folds and repeated cross-fitting with n_rep = 2
        >>> smpls = [[([0, 1, 2, 3, 4], [5, 6, 7, 8, 9]),
        >>>           ([5, 6, 7, 8, 9], [0, 1, 2, 3, 4])],
        >>>          [([0, 2, 4, 6, 8], [1, 3, 5, 7, 9]),
        >>>           ([1, 3, 5, 7, 9], [0, 2, 4, 6, 8])]]
        >>> dml_plr_obj.set_sample_splitting(smpls)
        """
        if self._is_cluster_data:
            raise NotImplementedError('Externally setting the sample splitting for DoubleML is '
                                      'not yet implemented with clustering.')
        if isinstance(all_smpls, tuple):
            if not len(all_smpls) == 2:
                raise ValueError('Invalid partition provided. '
                                 'Tuple for train_ind and test_ind must consist of exactly two elements.')
            all_smpls = _check_smpl_split_tpl(all_smpls, self._dml_data.n_obs)
            if (_check_is_partition([all_smpls], self._dml_data.n_obs) &
                    _check_is_partition([(all_smpls[1], all_smpls[0])], self._dml_data.n_obs)):
                self._n_rep = 1
                self._n_folds = 1
                self._apply_cross_fitting = False
                self._smpls = [[all_smpls]]
            else:
                self._n_rep = 1
                self._n_folds = 2
                self._apply_cross_fitting = False
                self._smpls = _check_all_smpls([[all_smpls]], self._dml_data.n_obs, check_intersect=True)
        else:
            if not isinstance(all_smpls, list):
                raise TypeError('all_smpls must be of list or tuple type. '
                                f'{str(all_smpls)} of type {str(type(all_smpls))} was passed.')
            all_tuple = all([isinstance(tpl, tuple) for tpl in all_smpls])
            if all_tuple:
                if not all([len(tpl) == 2 for tpl in all_smpls]):
                    raise ValueError('Invalid partition provided. '
                                     'All tuples for train_ind and test_ind must consist of exactly two elements.')
                self._n_rep = 1
                all_smpls = _check_smpl_split(all_smpls, self._dml_data.n_obs)
                if _check_is_partition(all_smpls, self._dml_data.n_obs):
                    if ((len(all_smpls) == 1) &
                            _check_is_partition([(all_smpls[0][1], all_smpls[0][0])], self._dml_data.n_obs)):
                        self._n_folds = 1
                        self._apply_cross_fitting = False
                        self._smpls = [all_smpls]
                    else:
                        self._n_folds = len(all_smpls)
                        self._apply_cross_fitting = True
                        self._smpls = _check_all_smpls([all_smpls], self._dml_data.n_obs, check_intersect=True)
                else:
                    if not len(all_smpls) == 1:
                        raise ValueError('Invalid partition provided. '
                                         'Tuples for more than one fold provided that don\'t form a partition.')
                    self._n_folds = 2
                    self._apply_cross_fitting = False
                    self._smpls = _check_all_smpls([all_smpls], self._dml_data.n_obs, check_intersect=True)
            else:
                all_list = all([isinstance(smpl, list) for smpl in all_smpls])
                if not all_list:
                    raise ValueError('Invalid partition provided. '
                                     'all_smpls is a list where neither all elements are tuples '
                                     'nor all elements are lists.')
                all_tuple = all([all([isinstance(tpl, tuple) for tpl in smpl]) for smpl in all_smpls])
                if not all_tuple:
                    raise TypeError('For repeated sample splitting all_smpls must be list of lists of tuples.')
                all_pairs = all([all([len(tpl) == 2 for tpl in smpl]) for smpl in all_smpls])
                if not all_pairs:
                    raise ValueError('Invalid partition provided. '
                                     'All tuples for train_ind and test_ind must consist of exactly two elements.')
                n_folds_each_smpl = np.array([len(smpl) for smpl in all_smpls])
                if not np.all(n_folds_each_smpl == n_folds_each_smpl[0]):
                    raise ValueError('Invalid partition provided. '
                                     'Different number of folds for repeated sample splitting.')
                all_smpls = _check_all_smpls(all_smpls, self._dml_data.n_obs)
                smpls_are_partitions = [_check_is_partition(smpl, self._dml_data.n_obs) for smpl in all_smpls]

                if all(smpls_are_partitions):
                    if ((len(all_smpls) == 1) & (len(all_smpls[0]) == 1) &
                            _check_is_partition([(all_smpls[0][0][1], all_smpls[0][0][0])], self._dml_data.n_obs)):
                        self._n_rep = 1
                        self._n_folds = 1
                        self._apply_cross_fitting = False
                        self._smpls = all_smpls
                    else:
                        self._n_rep = len(all_smpls)
                        self._n_folds = n_folds_each_smpl[0]
                        self._apply_cross_fitting = True
                        self._smpls = _check_all_smpls(all_smpls, self._dml_data.n_obs, check_intersect=True)
                else:
                    if not n_folds_each_smpl[0] == 1:
                        raise ValueError('Invalid partition provided. '
                                         'Tuples for more than one fold provided '
                                         'but at least one does not form a partition.')
                    self._n_rep = len(all_smpls)
                    self._n_folds = 2
                    self._apply_cross_fitting = False
                    self._smpls = _check_all_smpls(all_smpls, self._dml_data.n_obs, check_intersect=True)

        self._psi, self._psi_deriv, self._psi_elements, \
            self._coef, self._se, self._all_coef, self._all_se, self._all_dml1_coef = self._initialize_arrays()
        self._initialize_ml_nuisance_params()

        return self

    def _est_causal_pars(self, psi_elements):
        dml_procedure = self.dml_procedure
        smpls = self.__smpls

        if not self._is_cluster_data:
            if dml_procedure == 'dml1':
                # Note that len(smpls) is only not equal to self.n_folds if self.apply_cross_fitting = False
                dml1_coefs = np.zeros(len(smpls))
                for idx, (_, test_index) in enumerate(smpls):
                    dml1_coefs[idx] = self._est_coef(psi_elements, test_index)
                theta_hat = np.mean(dml1_coefs)
                coef = theta_hat
            else:
                assert dml_procedure == 'dml2'
                dml1_coefs = None
                theta_hat = self._est_coef(psi_elements)
                coef = theta_hat
        else:
            smpls_cluster = self.__smpls_cluster
            coef, dml1_coefs = self._est_coef_cluster_data(psi_elements, dml_procedure, smpls, smpls_cluster)

        return coef, dml1_coefs

    def _se_causal_pars(self):
        if not self._is_cluster_data:
            se = np.sqrt(self._var_est())
        else:
            se = np.sqrt(self._var_est_cluster_data())

        return se

    def _agg_cross_fit(self):
        # aggregate parameters from the repeated cross-fitting
        # don't use the getter (always for one treatment variable and one sample), but the private variable
        self.coef = np.median(self._all_coef, 1)

        # TODO: In the documentation of standard errors we need to cleary state what we return here, i.e.,
        #  the asymptotic variance sigma_hat/N and not sigma_hat (which sometimes is also called the asympt var)!
        # TODO: In the edge case of repeated no-cross-fitting, the test sets might have different size and therefore
        #  it would note be valid to always use the same self._var_scaling_factor
        xx = np.tile(self.coef.reshape(-1, 1), self.n_rep)
        self.se = np.sqrt(np.divide(np.median(np.multiply(np.power(self._all_se, 2), self._var_scaling_factor) +
                                              np.power(self._all_coef - xx, 2), 1), self._var_scaling_factor))

    def _est_causal_pars_and_se(self):
        for i_rep in range(self.n_rep):
            self._i_rep = i_rep
            for i_d in range(self._dml_data.n_treat):
                self._i_treat = i_d

                # estimate the causal parameter
                self._all_coef[self._i_treat, self._i_rep], dml1_coefs = \
                    self._est_causal_pars(self._get_score_elements(self._i_rep, self._i_treat))
                if self.dml_procedure == 'dml1':
                    self._all_dml1_coef[self._i_treat, self._i_rep, :] = dml1_coefs

                # compute score (depends on the estimated causal parameter)
                self._psi[:, self._i_rep, self._i_treat] = self._compute_score(
                    self._get_score_elements(self._i_rep, self._i_treat),
                    self._all_coef[self._i_treat, self._i_rep])

                # compute score (can depend on the estimated causal parameter)
                self._psi_deriv[:, self._i_rep, self._i_treat] = self._compute_score_deriv(
                    self._get_score_elements(self._i_rep, self._i_treat),
                    self._all_coef[self._i_treat, self._i_rep])

                # compute standard errors for causal parameter
                self._all_se[self._i_treat, self._i_rep] = self._se_causal_pars()

            # aggregated parameter estimates and standard errors from repeated cross-fitting
        self._agg_cross_fit()

    def _compute_bootstrap(self, weights):
        if self.apply_cross_fitting:
            J = np.mean(self.__psi_deriv)
            boot_coef = np.matmul(weights, self.__psi) / (self._dml_data.n_obs * J)
            boot_t_stat = np.matmul(weights, self.__psi) / (self._dml_data.n_obs * self.__all_se * J)

        else:
            # be prepared for the case of test sets of different size in repeated no-cross-fitting
            smpls = self.__smpls
            test_index = smpls[0][1]
            J = np.mean(self.__psi_deriv[test_index])
            boot_coef = np.matmul(weights, self.__psi[test_index]) / (len(test_index) * J)
            boot_t_stat = np.matmul(weights, self.__psi[test_index]) / (len(test_index) * self.__all_se * J)

        return boot_coef, boot_t_stat

    def _var_est(self):
        """
        Estimate the standard errors of the structural parameter
        """
        psi_deriv = self.__psi_deriv
        psi = self.__psi

        if self.apply_cross_fitting:
            self._var_scaling_factor = self._dml_data.n_obs
        else:
            # In case of no-cross-fitting, the score function was only evaluated on the test data set
            smpls = self.__smpls
            test_index = smpls[0][1]
            psi_deriv = psi_deriv[test_index]
            psi = psi[test_index]
            self._var_scaling_factor = len(test_index)

        J = np.mean(psi_deriv)
        sigma2_hat = 1 / self._var_scaling_factor * np.mean(np.power(psi, 2)) / np.power(J, 2)

        return sigma2_hat

    def _var_est_cluster_data(self):
        psi_deriv = self.__psi_deriv
        psi = self.__psi

        if self._dml_data.n_cluster_vars == 1:
            this_cluster_var = self._dml_data.cluster_vars[:, 0]
            clusters = np.unique(this_cluster_var)
            gamma_hat = 0
            j_hat = 0
            for i_fold in range(self.n_folds):
                test_inds = self.__smpls[i_fold][1]
                test_cluster_inds = self.__smpls_cluster[i_fold][1]
                I_k = test_cluster_inds[0]
                const = 1 / len(I_k)
                for cluster_value in I_k:
                    ind_cluster = (this_cluster_var == cluster_value)
                    gamma_hat += const * np.sum(np.outer(psi[ind_cluster], psi[ind_cluster]))
                j_hat += np.sum(psi_deriv[test_inds]) / len(I_k)

            gamma_hat = gamma_hat / self._n_folds_per_cluster
            j_hat = j_hat / self._n_folds_per_cluster
            self._var_scaling_factor = len(clusters)
            sigma2_hat = gamma_hat / (j_hat ** 2) / self._var_scaling_factor
        else:
            assert self._dml_data.n_cluster_vars == 2
            first_cluster_var = self._dml_data.cluster_vars[:, 0]
            second_cluster_var = self._dml_data.cluster_vars[:, 1]
            gamma_hat = 0
            j_hat = 0
            for i_fold in range(self.n_folds):
                test_inds = self.__smpls[i_fold][1]
                test_cluster_inds = self.__smpls_cluster[i_fold][1]
                I_k = test_cluster_inds[0]
                J_l = test_cluster_inds[1]
                const = min(len(I_k), len(J_l)) / ((len(I_k) * len(J_l)) ** 2)
                for cluster_value in I_k:
                    ind_cluster = (first_cluster_var == cluster_value) & np.in1d(second_cluster_var, J_l)
                    gamma_hat += const * np.sum(np.outer(psi[ind_cluster], psi[ind_cluster]))
                for cluster_value in J_l:
                    ind_cluster = (second_cluster_var == cluster_value) & np.in1d(first_cluster_var, I_k)
                    gamma_hat += const * np.sum(np.outer(psi[ind_cluster], psi[ind_cluster]))
                j_hat += np.sum(psi_deriv[test_inds]) / (len(I_k) * len(J_l))
            gamma_hat = gamma_hat / (self._n_folds_per_cluster ** 2)
            j_hat = j_hat / (self._n_folds_per_cluster ** 2)
            n_first_clusters = len(np.unique(first_cluster_var))
            n_second_clusters = len(np.unique(second_cluster_var))
            self._var_scaling_factor = min(n_first_clusters, n_second_clusters)
            sigma2_hat = gamma_hat / (j_hat ** 2) / self._var_scaling_factor

        return sigma2_hat

    @abstractmethod
    def _est_coef(self, psi_elements, inds=None):
        pass

    @abstractmethod
    def _est_coef_cluster_data(self, psi_elements, dml_procedure, smpls, smpls_cluster):
        pass

    @property
    @abstractmethod
    def _score_element_names(self):
        pass

    @abstractmethod
    def _compute_score(self, psi_elements, coef):
        pass

    @abstractmethod
    def _compute_score_deriv(self, psi_elements, coef):
        pass

    def _get_score_elements(self, i_rep, i_treat):
        psi_elements = {key: value[:, i_rep, i_treat] for key, value in self.psi_elements.items()}
        return psi_elements

    def _set_score_elements(self, psi_elements, i_rep, i_treat):
        if not isinstance(psi_elements, dict):
            raise TypeError('_ml_nuisance_and_score_elements must return score elements in a dict. '
                            f'Got type {str(type(psi_elements))}.')
        if not (set(self._score_element_names) == set(psi_elements.keys())):
            raise ValueError('_ml_nuisance_and_score_elements returned incomplete score elements. '
                             'Expected dict with keys: ' + ' and '.join(set(self._score_element_names)) + '.'
                             'Got dict with keys: ' + ' and '.join(set(psi_elements.keys())) + '.')
        for key in self._score_element_names:
            self.psi_elements[key][:, i_rep, i_treat] = psi_elements[key]
        return

    def _initialize_score_elements(self, score_dim):
        psi_elements = {key: np.full(score_dim, np.nan) for key in self._score_element_names}
        return psi_elements<|MERGE_RESOLUTION|>--- conflicted
+++ resolved
@@ -426,11 +426,7 @@
     def __all_se(self):
         return self._all_se[self._i_treat, self._i_rep]
 
-<<<<<<< HEAD
-    def fit(self, n_jobs_cv=None, store_predictions=False):
-=======
-    def fit(self, n_jobs_cv=None, keep_scores=True, store_predictions=False, store_models=False):
->>>>>>> 0dd61d86
+    def fit(self, n_jobs_cv=None, store_predictions=False, store_models=False):
         """
         Estimate DoubleML models.
 
@@ -483,14 +479,9 @@
                     self._dml_data.set_x_d(self._dml_data.d_cols[i_d])
 
                 # ml estimation of nuisance models and computation of score elements
-<<<<<<< HEAD
-                score_elements, preds = self._nuisance_est(self.__smpls, n_jobs_cv)
+                score_elements, preds = self._nuisance_est(self.__smpls, n_jobs_cv, return_models=store_models)
 
                 self._set_score_elements(score_elements, self._i_rep, self._i_treat)
-=======
-                self._psi_a[:, self._i_rep, self._i_treat], self._psi_b[:, self._i_rep, self._i_treat], preds =\
-                    self._nuisance_est(self.__smpls, n_jobs_cv, return_models=store_models)
->>>>>>> 0dd61d86
 
                 if store_predictions:
                     self._store_predictions(preds['predictions'])
@@ -965,15 +956,9 @@
         return learner_is_classifier
 
     def _initialize_arrays(self):
-<<<<<<< HEAD
-        psi = np.full((self._dml_data.n_obs, self.n_rep, self._dml_data.n_treat), np.nan)
-        psi_deriv = np.full((self._dml_data.n_obs, self.n_rep, self._dml_data.n_treat), np.nan)
-        psi_elements = self._initialize_score_elements((self._dml_data.n_obs, self.n_rep, self._dml_data.n_treat))
-=======
         psi = np.full((self._dml_data.n_obs, self.n_rep, self._dml_data.n_coefs), np.nan)
-        psi_a = np.full((self._dml_data.n_obs, self.n_rep, self._dml_data.n_coefs), np.nan)
-        psi_b = np.full((self._dml_data.n_obs, self.n_rep, self._dml_data.n_coefs), np.nan)
->>>>>>> 0dd61d86
+        psi_deriv = np.full((self._dml_data.n_obs, self.n_rep, self._dml_data.n_coefs), np.nan)
+        psi_elements = self._initialize_score_elements((self._dml_data.n_obs, self.n_rep, self._dml_data.n_coefs))
 
         coef = np.full(self._dml_data.n_coefs, np.nan)
         se = np.full(self._dml_data.n_coefs, np.nan)
