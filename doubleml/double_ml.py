--- conflicted
+++ resolved
@@ -88,8 +88,7 @@
 
         # initialize arrays according to obj_dml_data and the resampling settings
         self._psi, self._psi_a, self._psi_b,\
-            self._coef, self._se, self._all_coef, self._all_se,\
-            self._all_dml1_coef, self._all_dml1_se = self._initialize_arrays()
+            self._coef, self._se, self._all_coef, self._all_se, self._all_dml1_coef = self._initialize_arrays()
 
         # initialize instance attributes which are later used for iterating
         self._i_rep = None
@@ -440,7 +439,6 @@
         self : object
         """
 
-<<<<<<< HEAD
         if n_jobs_cv is not None:
             if not isinstance(n_jobs_cv, int):
                 raise TypeError('The number of CPUs used to fit the learners must be of int type. '
@@ -450,13 +448,6 @@
             raise TypeError('keep_scores must be True or False. '
                             f'got {str(keep_scores)}')
 
-        if not self.apply_cross_fitting:
-            if se_reestimate:
-                # redirect to se_reestimate = False; se_reestimate is of no relevance without cross-fitting
-                se_reestimate = False
-
-=======
->>>>>>> 96802089
         for i_rep in range(self.n_rep):
             self._i_rep = i_rep
             for i_d in range(self._dml_data.n_treat):
@@ -867,22 +858,13 @@
 
         if self.dml_procedure == 'dml1':
             if self.apply_cross_fitting:
-<<<<<<< HEAD
                 all_dml1_coef = np.full((self._dml_data.n_treat, self.n_rep, self.n_folds), np.nan)
-                all_dml1_se = np.full((self._dml_data.n_treat, self.n_rep, self.n_folds), np.nan)
             else:
                 all_dml1_coef = np.full((self._dml_data.n_treat, self.n_rep, 1), np.nan)
-                all_dml1_se = np.full((self._dml_data.n_treat, self.n_rep, 1), np.nan)
         else:
             all_dml1_coef = None
-            all_dml1_se = None
-
-        return psi, psi_a, psi_b, coef, se, all_coef, all_se, all_dml1_coef, all_dml1_se
-=======
-                self._all_dml1_coef = np.full((self._dml_data.n_treat, self.n_rep, self.n_folds), np.nan)
-            else:
-                self._all_dml1_coef = np.full((self._dml_data.n_treat, self.n_rep, 1), np.nan)
->>>>>>> 96802089
+
+        return psi, psi_a, psi_b, coef, se, all_coef, all_se, all_dml1_coef
 
     def _initialize_boot_arrays(self, n_rep):
         self.n_rep_boot = n_rep
@@ -935,8 +917,7 @@
         self._n_folds = n_folds_each_smpl[0]
         self.smpls = all_smpls
         self._psi, self._psi_a, self._psi_b, \
-            self._coef, self._se, self._all_coef, self._all_se, \
-            self._all_dml1_coef, self._all_dml1_se = self._initialize_arrays()
+            self._coef, self._se, self._all_coef, self._all_se, self._all_dml1_coef = self._initialize_arrays()
         self._initialize_ml_nuisance_params()
 
         return self
