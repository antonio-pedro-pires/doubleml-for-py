--- conflicted
+++ resolved
@@ -463,14 +463,9 @@
                     self._dml_data.set_x_d(self._dml_data.d_cols[i_d])
 
                 # ml estimation of nuisance models and computation of score elements
-<<<<<<< HEAD
-                score_elements, preds = self._ml_nuisance_and_score_elements(self.__smpls, n_jobs_cv)
+                score_elements, preds = self._nuisance_est(self.__smpls, n_jobs_cv)
 
                 self._set_score_elements(score_elements, self._i_rep, self._i_treat)
-=======
-                self._psi_a[:, self._i_rep, self._i_treat], self._psi_b[:, self._i_rep, self._i_treat], preds =\
-                    self._nuisance_est(self.__smpls, n_jobs_cv)
->>>>>>> 093648c1
 
                 if store_predictions:
                     self._store_predictions(preds)
