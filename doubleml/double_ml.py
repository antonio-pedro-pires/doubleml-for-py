--- conflicted
+++ resolved
@@ -14,14 +14,7 @@
 
 from .utils.resampling import DoubleMLResampling, DoubleMLClusterResampling
 from .utils._estimation import _rmse, _aggregate_coefs_and_ses, _var_est, _set_external_predictions
-<<<<<<< HEAD
-from .utils._checks import _check_is_partition, _check_all_smpls, _check_smpl_split, _check_smpl_split_tpl, \
-    _check_external_predictions
-=======
-from .utils._checks import _check_in_zero_one, _check_integer, _check_float, _check_bool, \
-    _check_benchmarks, _check_external_predictions, _check_sample_splitting
-from .utils._plots import _sensitivity_contour_plot
->>>>>>> 5388568f
+from .utils._checks import _check_external_predictions, _check_sample_splitting
 from .utils.gain_statistics import gain_statistics
 
 _implemented_data_backends = ['DoubleMLData', 'DoubleMLClusterData']
@@ -1226,10 +1219,9 @@
         >>> ml_m = learner
         >>> obj_dml_data = make_plr_CCDDHNR2018(n_obs=10, alpha=0.5)
         >>> dml_plr_obj = dml.DoubleMLPLR(obj_dml_data, ml_g, ml_m)
-<<<<<<< HEAD
-=======
+        >>> # simple sample splitting with two folds and without cross-fitting
+        >>> smpls = ([0, 1, 2, 3, 4], [5, 6, 7, 8, 9])
         >>> dml_plr_obj.set_sample_splitting(smpls)
->>>>>>> 5388568f
         >>> # sample splitting with two folds and cross-fitting
         >>> smpls = [([0, 1, 2, 3, 4], [5, 6, 7, 8, 9]),
         >>>          ([5, 6, 7, 8, 9], [0, 1, 2, 3, 4])]
