--- conflicted
+++ resolved
@@ -32,11 +32,7 @@
                  apply_cross_fitting):
         # check and pick up obj_dml_data
         if not isinstance(obj_dml_data, DoubleMLBaseData):
-<<<<<<< HEAD
-            raise TypeError(f'The data must be of ' + ' or '.join(_implemented_data_backends) + ' type. '
-=======
             raise TypeError('The data must be of ' + ' or '.join(_implemented_data_backends) + ' type. '
->>>>>>> d786d58d
                             f'{str(obj_dml_data)} of type {str(type(obj_dml_data))} was passed.')
         self._is_cluster_data = False
         if isinstance(obj_dml_data, DoubleMLClusterData):
@@ -961,13 +957,8 @@
 
     def _initialize_arrays(self):
         psi = np.full((self._dml_data.n_obs, self.n_rep, self._dml_data.n_coefs), np.nan)
-<<<<<<< HEAD
         psi_deriv = np.full((self._dml_data.n_obs, self.n_rep, self._dml_data.n_coefs), np.nan)
         psi_elements = self._initialize_score_elements((self._dml_data.n_obs, self.n_rep, self._dml_data.n_coefs))
-=======
-        psi_a = np.full((self._dml_data.n_obs, self.n_rep, self._dml_data.n_coefs), np.nan)
-        psi_b = np.full((self._dml_data.n_obs, self.n_rep, self._dml_data.n_coefs), np.nan)
->>>>>>> d786d58d
 
         coef = np.full(self._dml_data.n_coefs, np.nan)
         se = np.full(self._dml_data.n_coefs, np.nan)
