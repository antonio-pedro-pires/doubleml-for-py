import numpy as np
from sklearn.utils import check_X_y
from sklearn.model_selection import KFold
from sklearn.model_selection import GridSearchCV, RandomizedSearchCV
from sklearn.linear_model import LinearRegression
from sklearn.dummy import DummyRegressor

import warnings
from functools import wraps

from .double_ml import DoubleML
from ._double_ml_score_mixins import LinearScoreMixin
from ._utils import _dml_cv_predict, _dml_tune, _check_finite_predictions


<<<<<<< HEAD
class DoubleMLPLIV(LinearScoreMixin, DoubleML):
=======
# To be removed in version 0.6.0
def changed_api_decorator(f):
    @wraps(f)
    def wrapper(*args, **kwds):
        ml_l_missing = (len(set(kwds).intersection({'obj_dml_data', 'ml_l', 'ml_m', 'ml_r'})) + len(args)) < 5
        if ml_l_missing & ('ml_g' in kwds):
            warnings.warn(("The required positional argument ml_g was renamed to ml_l. "
                          "Please adapt the argument name accordingly. "
                           "ml_g is redirected to ml_l. "
                           "The redirection will be removed in a future version."),
                          DeprecationWarning, stacklevel=2)
            kwds['ml_l'] = kwds.pop('ml_g')
        return f(*args, **kwds)
    return wrapper


class DoubleMLPLIV(DoubleML):
>>>>>>> b6d130a7
    """Double machine learning for partially linear IV regression models

    Parameters
    ----------
    obj_dml_data : :class:`DoubleMLData` object
        The :class:`DoubleMLData` object providing the data and specifying the variables for the causal model.

    ml_l : estimator implementing ``fit()`` and ``predict()``
        A machine learner implementing ``fit()`` and ``predict()`` methods (e.g.
        :py:class:`sklearn.ensemble.RandomForestRegressor`) for the nuisance function :math:`\\ell_0(X) = E[Y|X]`.

    ml_m : estimator implementing ``fit()`` and ``predict()``
        A machine learner implementing ``fit()`` and ``predict()`` methods (e.g.
        :py:class:`sklearn.ensemble.RandomForestRegressor`) for the nuisance function :math:`m_0(X) = E[Z|X]`.

    ml_r : estimator implementing ``fit()`` and ``predict()``
        A machine learner implementing ``fit()`` and ``predict()`` methods (e.g.
        :py:class:`sklearn.ensemble.RandomForestRegressor`) for the nuisance function :math:`r_0(X) = E[D|X]`.

    ml_g : estimator implementing ``fit()`` and ``predict()``
        A machine learner implementing ``fit()`` and ``predict()`` methods (e.g.
        :py:class:`sklearn.ensemble.RandomForestRegressor`) for the nuisance function
        :math:`g_0(X) = E[Y - D \\theta_0|X]`.
        Note: The learner `ml_g` is only required for the score ``'IV-type'``. Optionally, it can be specified and
        estimated for callable scores.

    n_folds : int
        Number of folds.
        Default is ``5``.

    n_rep : int
        Number of repetitons for the sample splitting.
        Default is ``1``.

    score : str or callable
        A str (``'partialling out'`` or ``'IV-type'``) specifying the score function
        or a callable object / function with signature
        ``psi_a, psi_b = score(y, z, d, l_hat, m_hat, r_hat, g_hat, smpls)``.
        Default is ``'partialling out'``.

    dml_procedure : str
        A str (``'dml1'`` or ``'dml2'``) specifying the double machine learning algorithm.
        Default is ``'dml2'``.

    draw_sample_splitting : bool
        Indicates whether the sample splitting should be drawn during initialization of the object.
        Default is ``True``.

    apply_cross_fitting : bool
        Indicates whether cross-fitting should be applied.
        Default is ``True``.

    Examples
    --------
    >>> import numpy as np
    >>> import doubleml as dml
    >>> from doubleml.datasets import make_pliv_CHS2015
    >>> from sklearn.ensemble import RandomForestRegressor
    >>> from sklearn.base import clone
    >>> np.random.seed(3141)
    >>> learner = RandomForestRegressor(n_estimators=100, max_features=20, max_depth=5, min_samples_leaf=2)
    >>> ml_l = clone(learner)
    >>> ml_m = clone(learner)
    >>> ml_r = clone(learner)
    >>> data = make_pliv_CHS2015(alpha=0.5, n_obs=500, dim_x=20, dim_z=1, return_type='DataFrame')
    >>> obj_dml_data = dml.DoubleMLData(data, 'y', 'd', z_cols='Z1')
    >>> dml_pliv_obj = dml.DoubleMLPLIV(obj_dml_data, ml_l, ml_m, ml_r)
    >>> dml_pliv_obj.fit().summary
           coef   std err         t         P>|t|     2.5 %    97.5 %
    d  0.522753  0.082263  6.354688  2.088504e-10  0.361521  0.683984

    Notes
    -----
    **Partially linear IV regression (PLIV)** models take the form

    .. math::

        Y - D \\theta_0 =  g_0(X) + \\zeta, & &\\mathbb{E}(\\zeta | Z, X) = 0,

        Z = m_0(X) + V, & &\\mathbb{E}(V | X) = 0.

    where :math:`Y` is the outcome variable, :math:`D` is the policy variable of interest and :math:`Z`
    denotes one or multiple instrumental variables. The high-dimensional vector
    :math:`X = (X_1, \\ldots, X_p)` consists of other confounding covariates, and :math:`\\zeta` and
    :math:`V` are stochastic errors.
    """
    @changed_api_decorator
    def __init__(self,
                 obj_dml_data,
                 ml_l,
                 ml_m,
                 ml_r,
                 ml_g=None,
                 n_folds=5,
                 n_rep=1,
                 score='partialling out',
                 dml_procedure='dml2',
                 draw_sample_splitting=True,
                 apply_cross_fitting=True):
        super().__init__(obj_dml_data,
                         n_folds,
                         n_rep,
                         score,
                         dml_procedure,
                         draw_sample_splitting,
                         apply_cross_fitting)

        self._check_data(self._dml_data)
        self.partialX = True
        self.partialZ = False
        self._check_score(self.score)
        _ = self._check_learner(ml_l, 'ml_l', regressor=True, classifier=False)
        _ = self._check_learner(ml_m, 'ml_m', regressor=True, classifier=False)
        _ = self._check_learner(ml_r, 'ml_r', regressor=True, classifier=False)
        self._learner = {'ml_l': ml_l, 'ml_m': ml_m, 'ml_r': ml_r}
        if ml_g is not None:
            if (isinstance(self.score, str) & (self.score == 'IV-type')) | callable(self.score):
                _ = self._check_learner(ml_g, 'ml_g', regressor=True, classifier=False)
                self._learner['ml_g'] = ml_g
            else:
                assert (isinstance(self.score, str) & (self.score == 'partialling out'))
                warnings.warn(('A learner ml_g has been provided for score = "partialling out" but will be ignored. "'
                               'A learner ml_g is not required for estimation.'))
        elif isinstance(self.score, str) & (self.score == 'IV-type'):
            raise ValueError("For score = 'IV-type', learners ml_l, ml_m, ml_r and ml_g need to be specified.")
        self._predict_method = {'ml_l': 'predict', 'ml_m': 'predict', 'ml_r': 'predict'}
        if 'ml_g' in self._learner:
            self._predict_method['ml_g'] = 'predict'
        self._initialize_ml_nuisance_params()

    @classmethod
    def _partialX(cls,
                  obj_dml_data,
                  ml_l,
                  ml_m,
                  ml_r,
                  ml_g=None,
                  n_folds=5,
                  n_rep=1,
                  score='partialling out',
                  dml_procedure='dml2',
                  draw_sample_splitting=True,
                  apply_cross_fitting=True):
        obj = cls(obj_dml_data,
                  ml_l,
                  ml_m,
                  ml_r,
                  ml_g,
                  n_folds,
                  n_rep,
                  score,
                  dml_procedure,
                  draw_sample_splitting,
                  apply_cross_fitting)
        obj._check_data(obj._dml_data)
        obj.partialX = True
        obj.partialZ = False
        obj._check_score(obj.score)
        _ = obj._check_learner(ml_l, 'ml_l', regressor=True, classifier=False)
        _ = obj._check_learner(ml_m, 'ml_m', regressor=True, classifier=False)
        _ = obj._check_learner(ml_r, 'ml_r', regressor=True, classifier=False)
        obj._learner = {'ml_l': ml_l, 'ml_m': ml_m, 'ml_r': ml_r}
        obj._predict_method = {'ml_l': 'predict', 'ml_m': 'predict', 'ml_r': 'predict'}
        obj._initialize_ml_nuisance_params()
        return obj

    @classmethod
    def _partialZ(cls,
                  obj_dml_data,
                  ml_r,
                  n_folds=5,
                  n_rep=1,
                  score='partialling out',
                  dml_procedure='dml2',
                  draw_sample_splitting=True,
                  apply_cross_fitting=True):
        # to pass the checks for the learners, we temporarily set ml_l and ml_m to DummyRegressor()
        obj = cls(obj_dml_data,
                  DummyRegressor(),
                  DummyRegressor(),
                  ml_r,
                  None,
                  n_folds,
                  n_rep,
                  score,
                  dml_procedure,
                  draw_sample_splitting,
                  apply_cross_fitting)
        obj._check_data(obj._dml_data)
        obj.partialX = False
        obj.partialZ = True
        obj._check_score(obj.score)
        _ = obj._check_learner(ml_r, 'ml_r', regressor=True, classifier=False)
        obj._learner = {'ml_r': ml_r}
        obj._predict_method = {'ml_r': 'predict'}
        obj._initialize_ml_nuisance_params()
        return obj

    @classmethod
    def _partialXZ(cls,
                   obj_dml_data,
                   ml_l,
                   ml_m,
                   ml_r,
                   n_folds=5,
                   n_rep=1,
                   score='partialling out',
                   dml_procedure='dml2',
                   draw_sample_splitting=True,
                   apply_cross_fitting=True):
        obj = cls(obj_dml_data,
                  ml_l,
                  ml_m,
                  ml_r,
                  None,
                  n_folds,
                  n_rep,
                  score,
                  dml_procedure,
                  draw_sample_splitting,
                  apply_cross_fitting)
        obj._check_data(obj._dml_data)
        obj.partialX = True
        obj.partialZ = True
        obj._check_score(obj.score)
        _ = obj._check_learner(ml_l, 'ml_l', regressor=True, classifier=False)
        _ = obj._check_learner(ml_m, 'ml_m', regressor=True, classifier=False)
        _ = obj._check_learner(ml_r, 'ml_r', regressor=True, classifier=False)
        obj._learner = {'ml_l': ml_l, 'ml_m': ml_m, 'ml_r': ml_r}
        obj._predict_method = {'ml_l': 'predict', 'ml_m': 'predict', 'ml_r': 'predict'}
        obj._initialize_ml_nuisance_params()
        return obj

    def _initialize_ml_nuisance_params(self):
        if self.partialX & (not self.partialZ) & (self._dml_data.n_instr > 1):
            param_names = ['ml_l', 'ml_r'] + ['ml_m_' + z_col for z_col in self._dml_data.z_cols]
        else:
            param_names = self._learner.keys()
        self._params = {learner: {key: [None] * self.n_rep for key in self._dml_data.d_cols}
                        for learner in param_names}

    def _check_score(self, score):
        if isinstance(score, str):
            if self.partialX & (not self.partialZ) & (self._dml_data.n_instr == 1):
                valid_score = ['partialling out', 'IV-type']
            else:
                valid_score = ['partialling out']
            if score not in valid_score:
                raise ValueError('Invalid score ' + score + '. ' +
                                 'Valid score ' + ' or '.join(valid_score) + '.')
        else:
            if not callable(score):
                raise TypeError('score should be either a string or a callable. '
                                '%r was passed.' % score)
        return score

    def _check_data(self, obj_dml_data):
        if obj_dml_data.n_instr == 0:
            raise ValueError('Incompatible data. ' +
                             'At least one variable must be set as instrumental variable. '
                             'To fit a partially linear regression model without instrumental variable(s) '
                             'use DoubleMLPLR instead of DoubleMLPLIV.')
        return

    # To be removed in version 0.6.0
    def set_ml_nuisance_params(self, learner, treat_var, params):
        if isinstance(self.score, str) & (self.score == 'partialling out') & (learner == 'ml_g'):
            warnings.warn(("Learner ml_g was renamed to ml_l. "
                           "Please adapt the argument learner accordingly. "
                           "The provided parameters are set for ml_l. "
                           "The redirection will be removed in a future version."),
                          DeprecationWarning, stacklevel=2)
            learner = 'ml_l'
        super(DoubleMLPLIV, self).set_ml_nuisance_params(learner, treat_var, params)

    def _nuisance_est(self, smpls, n_jobs_cv):
        if self.partialX & (not self.partialZ):
            psi_elements, preds = self._nuisance_est_partial_x(smpls, n_jobs_cv)
        elif (not self.partialX) & self.partialZ:
            psi_elements, preds = self._nuisance_est_partial_z(smpls, n_jobs_cv)
        else:
            assert (self.partialX & self.partialZ)
            psi_elements, preds = self._nuisance_est_partial_xz(smpls, n_jobs_cv)

        return psi_elements, preds

    def _nuisance_tuning(self, smpls, param_grids, scoring_methods, n_folds_tune, n_jobs_cv,
                         search_mode, n_iter_randomized_search):
        if self.partialX & (not self.partialZ):
            res = self._nuisance_tuning_partial_x(smpls, param_grids, scoring_methods, n_folds_tune, n_jobs_cv,
                                                  search_mode, n_iter_randomized_search)
        elif (not self.partialX) & self.partialZ:
            res = self._nuisance_tuning_partial_z(smpls, param_grids, scoring_methods, n_folds_tune, n_jobs_cv,
                                                  search_mode, n_iter_randomized_search)
        else:
            assert (self.partialX & self.partialZ)
            res = self._nuisance_tuning_partial_xz(smpls, param_grids, scoring_methods, n_folds_tune, n_jobs_cv,
                                                   search_mode, n_iter_randomized_search)

        return res

    def _nuisance_est_partial_x(self, smpls, n_jobs_cv):
        x, y = check_X_y(self._dml_data.x, self._dml_data.y,
                         force_all_finite=False)
        x, d = check_X_y(x, self._dml_data.d,
                         force_all_finite=False)

        # nuisance l
        l_hat = _dml_cv_predict(self._learner['ml_l'], x, y, smpls=smpls, n_jobs=n_jobs_cv,
                                est_params=self._get_params('ml_l'), method=self._predict_method['ml_l'])
        _check_finite_predictions(l_hat, self._learner['ml_l'], 'ml_l', smpls)

        # nuisance m
        if self._dml_data.n_instr == 1:
            # one instrument: just identified
            x, z = check_X_y(x, np.ravel(self._dml_data.z),
                             force_all_finite=False)
            m_hat = _dml_cv_predict(self._learner['ml_m'], x, z, smpls=smpls, n_jobs=n_jobs_cv,
                                    est_params=self._get_params('ml_m'), method=self._predict_method['ml_m'])
        else:
            # several instruments: 2SLS
            m_hat = np.full((self._dml_data.n_obs, self._dml_data.n_instr), np.nan)
            z = self._dml_data.z
            for i_instr in range(self._dml_data.n_instr):
                x, this_z = check_X_y(x, z[:, i_instr],
                                      force_all_finite=False)
                m_hat[:, i_instr] = _dml_cv_predict(self._learner['ml_m'], x, this_z, smpls=smpls, n_jobs=n_jobs_cv,
                                                    est_params=self._get_params('ml_m_' + self._dml_data.z_cols[i_instr]),
                                                    method=self._predict_method['ml_m'])
        _check_finite_predictions(m_hat, self._learner['ml_m'], 'ml_m', smpls)

        # nuisance r
        r_hat = _dml_cv_predict(self._learner['ml_r'], x, d, smpls=smpls, n_jobs=n_jobs_cv,
                                est_params=self._get_params('ml_r'), method=self._predict_method['ml_r'])
        _check_finite_predictions(r_hat, self._learner['ml_r'], 'ml_r', smpls)

<<<<<<< HEAD
        psi_a, psi_b = self._score_elements(y, z, d, g_hat, m_hat, r_hat, smpls)
        psi_elements = {'psi_a': psi_a,
                        'psi_b': psi_b}
        preds = {'ml_g': g_hat,
=======
        g_hat = None
        if (self._dml_data.n_instr == 1) & ('ml_g' in self._learner):
            # an estimate of g is obtained for the IV-type score and callable scores
            # get an initial estimate for theta using the partialling out score
            psi_a = -np.multiply(d - r_hat, z - m_hat)
            psi_b = np.multiply(z - m_hat, y - l_hat)
            theta_initial = -np.nanmean(psi_b) / np.nanmean(psi_a)
            # nuisance g
            g_hat = _dml_cv_predict(self._learner['ml_g'], x, y - theta_initial * d, smpls=smpls, n_jobs=n_jobs_cv,
                                    est_params=self._get_params('ml_g'), method=self._predict_method['ml_g'])
            _check_finite_predictions(g_hat, self._learner['ml_g'], 'ml_g', smpls)

        psi_a, psi_b = self._score_elements(y, z, d, l_hat, m_hat, r_hat, g_hat, smpls)
        preds = {'ml_l': l_hat,
>>>>>>> b6d130a7
                 'ml_m': m_hat,
                 'ml_r': r_hat,
                 'ml_g': g_hat}

        return psi_elements, preds

    def _score_elements(self, y, z, d, l_hat, m_hat, r_hat, g_hat, smpls):
        # compute residuals
        u_hat = y - l_hat
        w_hat = d - r_hat
        v_hat = z - m_hat

        r_hat_tilde = None
        if self._dml_data.n_instr > 1:
            assert self.apply_cross_fitting
            # TODO check whether the no cross-fitting case can be supported here
            # projection of w_hat on v_hat
            reg = LinearRegression(fit_intercept=True).fit(v_hat, w_hat)
            r_hat_tilde = reg.predict(v_hat)

        if isinstance(self.score, str):
            if self._dml_data.n_instr == 1:
                if self.score == 'partialling out':
                    psi_a = -np.multiply(w_hat, v_hat)
                    psi_b = np.multiply(v_hat, u_hat)
                else:
                    assert self.score == 'IV-type'
                    psi_a = -np.multiply(v_hat, d)
                    psi_b = np.multiply(v_hat, y - g_hat)
            else:
                assert self.score == 'partialling out'
                psi_a = -np.multiply(w_hat, r_hat_tilde)
                psi_b = np.multiply(r_hat_tilde, u_hat)
        else:
            assert callable(self.score)
            if self._dml_data.n_instr > 1:
                raise NotImplementedError('Callable score not implemented for DoubleMLPLIV.partialX '
                                          'with several instruments.')
            else:
                assert self._dml_data.n_instr == 1
                psi_a, psi_b = self.score(y=y, z=z, d=d,
                                          l_hat=l_hat, m_hat=m_hat, r_hat=r_hat, g_hat=g_hat,
                                          smpls=smpls)

        return psi_a, psi_b

    def _nuisance_est_partial_z(self, smpls, n_jobs_cv):
        y = self._dml_data.y
        xz, d = check_X_y(np.hstack((self._dml_data.x, self._dml_data.z)),
                          self._dml_data.d,
                          force_all_finite=False)

        # nuisance m
        r_hat = _dml_cv_predict(self._learner['ml_r'], xz, d, smpls=smpls, n_jobs=n_jobs_cv,
                                est_params=self._get_params('ml_r'), method=self._predict_method['ml_r'])
        _check_finite_predictions(r_hat, self._learner['ml_r'], 'ml_r', smpls)

        if isinstance(self.score, str):
            assert self.score == 'partialling out'
            psi_a = -np.multiply(r_hat, d)
            psi_b = np.multiply(r_hat, y)
        else:
            assert callable(self.score)
            raise NotImplementedError('Callable score not implemented for DoubleMLPLIV.partialZ.')

        psi_elements = {'psi_a': psi_a,
                        'psi_b': psi_b}
        preds = {'ml_r': r_hat}

        return psi_elements, preds

    def _nuisance_est_partial_xz(self, smpls, n_jobs_cv):
        x, y = check_X_y(self._dml_data.x, self._dml_data.y,
                         force_all_finite=False)
        xz, d = check_X_y(np.hstack((self._dml_data.x, self._dml_data.z)),
                          self._dml_data.d,
                          force_all_finite=False)
        x, d = check_X_y(x, self._dml_data.d,
                         force_all_finite=False)

        # nuisance l
        l_hat = _dml_cv_predict(self._learner['ml_l'], x, y, smpls=smpls, n_jobs=n_jobs_cv,
                                est_params=self._get_params('ml_l'), method=self._predict_method['ml_l'])
        _check_finite_predictions(l_hat, self._learner['ml_l'], 'ml_l', smpls)

        # nuisance m
        m_hat, m_hat_on_train = _dml_cv_predict(self._learner['ml_m'], xz, d, smpls=smpls, n_jobs=n_jobs_cv,
                                                est_params=self._get_params('ml_m'), return_train_preds=True,
                                                method=self._predict_method['ml_m'])
        _check_finite_predictions(m_hat, self._learner['ml_m'], 'ml_m', smpls)

        # nuisance r
        m_hat_tilde = _dml_cv_predict(self._learner['ml_r'], x, m_hat_on_train, smpls=smpls, n_jobs=n_jobs_cv,
                                      est_params=self._get_params('ml_r'), method=self._predict_method['ml_r'])
        _check_finite_predictions(m_hat_tilde, self._learner['ml_r'], 'ml_r', smpls)

        # compute residuals
        u_hat = y - l_hat
        w_hat = d - m_hat_tilde

        if isinstance(self.score, str):
            assert self.score == 'partialling out'
            psi_a = -np.multiply(w_hat, (m_hat-m_hat_tilde))
            psi_b = np.multiply((m_hat-m_hat_tilde), u_hat)
        else:
            assert callable(self.score)
            raise NotImplementedError('Callable score not implemented for DoubleMLPLIV.partialXZ.')

<<<<<<< HEAD
        psi_elements = {'psi_a': psi_a,
                        'psi_b': psi_b}
        preds = {'ml_g': g_hat,
=======
        preds = {'ml_l': l_hat,
>>>>>>> b6d130a7
                 'ml_m': m_hat,
                 'ml_r': m_hat_tilde}

        return psi_elements, preds

    # To be removed in version 0.6.0
    def tune(self,
             param_grids,
             tune_on_folds=False,
             scoring_methods=None,  # if None the estimator's score method is used
             n_folds_tune=5,
             search_mode='grid_search',
             n_iter_randomized_search=100,
             n_jobs_cv=None,
             set_as_params=True,
             return_tune_res=False):

        if isinstance(self.score, str) and (self.score == 'partialling out') and (param_grids is not None) and \
                ('ml_g' in param_grids) and ('ml_l' not in param_grids):
            warnings.warn(("Learner ml_g was renamed to ml_l. "
                           "Please adapt the key of param_grids accordingly. "
                           "The provided param_grids for ml_g are set for ml_l. "
                           "The redirection will be removed in a future version."),
                          DeprecationWarning, stacklevel=2)
            param_grids['ml_l'] = param_grids.pop('ml_g')

        if isinstance(self.score, str) and (self.score == 'partialling out') and (scoring_methods is not None) and \
                ('ml_g' in scoring_methods) and ('ml_l' not in scoring_methods):
            warnings.warn(("Learner ml_g was renamed to ml_l. "
                           "Please adapt the key of scoring_methods accordingly. "
                           "The provided scoring_methods for ml_g are set for ml_l. "
                           "The redirection will be removed in a future version."),
                          DeprecationWarning, stacklevel=2)
            scoring_methods['ml_l'] = scoring_methods.pop('ml_g')

        super(DoubleMLPLIV, self).tune(param_grids, tune_on_folds, scoring_methods, n_folds_tune, search_mode,
                                       n_iter_randomized_search, n_jobs_cv, set_as_params, return_tune_res)

    def _nuisance_tuning_partial_x(self, smpls, param_grids, scoring_methods, n_folds_tune, n_jobs_cv,
                                   search_mode, n_iter_randomized_search):
        x, y = check_X_y(self._dml_data.x, self._dml_data.y,
                         force_all_finite=False)
        x, d = check_X_y(x, self._dml_data.d,
                         force_all_finite=False)

        if scoring_methods is None:
            scoring_methods = {'ml_l': None,
                               'ml_m': None,
                               'ml_r': None,
                               'ml_g': None}

        train_inds = [train_index for (train_index, _) in smpls]
        l_tune_res = _dml_tune(y, x, train_inds,
                               self._learner['ml_l'], param_grids['ml_l'], scoring_methods['ml_l'],
                               n_folds_tune, n_jobs_cv, search_mode, n_iter_randomized_search)

        if self._dml_data.n_instr > 1:
            # several instruments: 2SLS
            m_tune_res = {instr_var: list() for instr_var in self._dml_data.z_cols}
            z = self._dml_data.z
            for i_instr in range(self._dml_data.n_instr):
                x, this_z = check_X_y(x, z[:, i_instr],
                                      force_all_finite=False)
                m_tune_res[self._dml_data.z_cols[i_instr]] = _dml_tune(this_z, x, train_inds,
                                                                       self._learner['ml_m'], param_grids['ml_m'],
                                                                       scoring_methods['ml_m'],
                                                                       n_folds_tune, n_jobs_cv, search_mode,
                                                                       n_iter_randomized_search)
        else:
            # one instrument: just identified
            x, z = check_X_y(x, np.ravel(self._dml_data.z),
                             force_all_finite=False)
            m_tune_res = _dml_tune(z, x, train_inds,
                                   self._learner['ml_m'], param_grids['ml_m'], scoring_methods['ml_m'],
                                   n_folds_tune, n_jobs_cv, search_mode, n_iter_randomized_search)

        r_tune_res = _dml_tune(d, x, train_inds,
                               self._learner['ml_r'], param_grids['ml_r'], scoring_methods['ml_r'],
                               n_folds_tune, n_jobs_cv, search_mode, n_iter_randomized_search)

        l_best_params = [xx.best_params_ for xx in l_tune_res]
        r_best_params = [xx.best_params_ for xx in r_tune_res]
        if self._dml_data.n_instr > 1:
            params = {'ml_l': l_best_params,
                      'ml_r': r_best_params}
            for instr_var in self._dml_data.z_cols:
                params['ml_m_' + instr_var] = [xx.best_params_ for xx in m_tune_res[instr_var]]
            tune_res = {'l_tune': l_tune_res,
                        'm_tune': m_tune_res,
                        'r_tune': r_tune_res}
        else:
            m_best_params = [xx.best_params_ for xx in m_tune_res]
            # an ML model for g is obtained for the IV-type score and callable scores
            if 'ml_g' in self._learner:
                # construct an initial theta estimate from the tuned models using the partialling out score
                l_hat = np.full_like(y, np.nan)
                m_hat = np.full_like(z, np.nan)
                r_hat = np.full_like(d, np.nan)
                for idx, (train_index, _) in enumerate(smpls):
                    l_hat[train_index] = l_tune_res[idx].predict(x[train_index, :])
                    m_hat[train_index] = m_tune_res[idx].predict(x[train_index, :])
                    r_hat[train_index] = r_tune_res[idx].predict(x[train_index, :])
                psi_a = -np.multiply(d - r_hat, z - m_hat)
                psi_b = np.multiply(z - m_hat, y - l_hat)
                theta_initial = -np.nanmean(psi_b) / np.nanmean(psi_a)
                g_tune_res = _dml_tune(y - theta_initial * d, x, train_inds,
                                       self._learner['ml_g'], param_grids['ml_g'], scoring_methods['ml_g'],
                                       n_folds_tune, n_jobs_cv, search_mode, n_iter_randomized_search)
                g_best_params = [xx.best_params_ for xx in g_tune_res]

                params = {'ml_l': l_best_params,
                          'ml_m': m_best_params,
                          'ml_r': r_best_params,
                          'ml_g': g_best_params}
                tune_res = {'l_tune': l_tune_res,
                            'm_tune': m_tune_res,
                            'r_tune': r_tune_res,
                            'g_tune': g_tune_res}
            else:
                params = {'ml_l': l_best_params,
                          'ml_m': m_best_params,
                          'ml_r': r_best_params}
                tune_res = {'l_tune': l_tune_res,
                            'm_tune': m_tune_res,
                            'r_tune': r_tune_res}

        res = {'params': params,
               'tune_res': tune_res}

        return res

    def _nuisance_tuning_partial_z(self, smpls, param_grids, scoring_methods, n_folds_tune, n_jobs_cv,
                                   search_mode, n_iter_randomized_search):
        xz, d = check_X_y(np.hstack((self._dml_data.x, self._dml_data.z)),
                          self._dml_data.d,
                          force_all_finite=False)

        if scoring_methods is None:
            scoring_methods = {'ml_r': None}

        train_inds = [train_index for (train_index, _) in smpls]
        m_tune_res = _dml_tune(d, xz, train_inds,
                               self._learner['ml_r'], param_grids['ml_r'], scoring_methods['ml_r'],
                               n_folds_tune, n_jobs_cv, search_mode, n_iter_randomized_search)

        m_best_params = [xx.best_params_ for xx in m_tune_res]

        params = {'ml_r': m_best_params}

        tune_res = {'r_tune': m_tune_res}

        res = {'params': params,
               'tune_res': tune_res}

        return res

    def _nuisance_tuning_partial_xz(self, smpls, param_grids, scoring_methods, n_folds_tune, n_jobs_cv,
                                    search_mode, n_iter_randomized_search):
        x, y = check_X_y(self._dml_data.x, self._dml_data.y,
                         force_all_finite=False)
        xz, d = check_X_y(np.hstack((self._dml_data.x, self._dml_data.z)),
                          self._dml_data.d,
                          force_all_finite=False)
        x, d = check_X_y(x, self._dml_data.d,
                         force_all_finite=False)

        if scoring_methods is None:
            scoring_methods = {'ml_l': None,
                               'ml_m': None,
                               'ml_r': None}

        train_inds = [train_index for (train_index, _) in smpls]
        l_tune_res = _dml_tune(y, x, train_inds,
                               self._learner['ml_l'], param_grids['ml_l'], scoring_methods['ml_l'],
                               n_folds_tune, n_jobs_cv, search_mode, n_iter_randomized_search)
        m_tune_res = _dml_tune(d, xz, train_inds,
                               self._learner['ml_m'], param_grids['ml_m'], scoring_methods['ml_m'],
                               n_folds_tune, n_jobs_cv, search_mode, n_iter_randomized_search)

        r_tune_res = list()
        for idx, (train_index, _) in enumerate(smpls):
            m_hat = m_tune_res[idx].predict(xz[train_index, :])
            r_tune_resampling = KFold(n_splits=n_folds_tune, shuffle=True)
            if search_mode == 'grid_search':
                r_grid_search = GridSearchCV(self._learner['ml_r'], param_grids['ml_r'],
                                             scoring=scoring_methods['ml_r'],
                                             cv=r_tune_resampling, n_jobs=n_jobs_cv)
            else:
                assert search_mode == 'randomized_search'
                r_grid_search = RandomizedSearchCV(self._learner['ml_r'], param_grids['ml_r'],
                                                   scoring=scoring_methods['ml_r'],
                                                   cv=r_tune_resampling, n_jobs=n_jobs_cv,
                                                   n_iter=n_iter_randomized_search)
            r_tune_res.append(r_grid_search.fit(x[train_index, :], m_hat))

        l_best_params = [xx.best_params_ for xx in l_tune_res]
        m_best_params = [xx.best_params_ for xx in m_tune_res]
        r_best_params = [xx.best_params_ for xx in r_tune_res]

        params = {'ml_l': l_best_params,
                  'ml_m': m_best_params,
                  'ml_r': r_best_params}

        tune_res = {'l_tune': l_tune_res,
                    'm_tune': m_tune_res,
                    'r_tune': r_tune_res}

        res = {'params': params,
               'tune_res': tune_res}

        return res<|MERGE_RESOLUTION|>--- conflicted
+++ resolved
@@ -13,9 +13,6 @@
 from ._utils import _dml_cv_predict, _dml_tune, _check_finite_predictions
 
 
-<<<<<<< HEAD
-class DoubleMLPLIV(LinearScoreMixin, DoubleML):
-=======
 # To be removed in version 0.6.0
 def changed_api_decorator(f):
     @wraps(f)
@@ -32,8 +29,7 @@
     return wrapper
 
 
-class DoubleMLPLIV(DoubleML):
->>>>>>> b6d130a7
+class DoubleMLPLIV(LinearScoreMixin, DoubleML):
     """Double machine learning for partially linear IV regression models
 
     Parameters
@@ -370,12 +366,6 @@
                                 est_params=self._get_params('ml_r'), method=self._predict_method['ml_r'])
         _check_finite_predictions(r_hat, self._learner['ml_r'], 'ml_r', smpls)
 
-<<<<<<< HEAD
-        psi_a, psi_b = self._score_elements(y, z, d, g_hat, m_hat, r_hat, smpls)
-        psi_elements = {'psi_a': psi_a,
-                        'psi_b': psi_b}
-        preds = {'ml_g': g_hat,
-=======
         g_hat = None
         if (self._dml_data.n_instr == 1) & ('ml_g' in self._learner):
             # an estimate of g is obtained for the IV-type score and callable scores
@@ -389,8 +379,9 @@
             _check_finite_predictions(g_hat, self._learner['ml_g'], 'ml_g', smpls)
 
         psi_a, psi_b = self._score_elements(y, z, d, l_hat, m_hat, r_hat, g_hat, smpls)
+        psi_elements = {'psi_a': psi_a,
+                        'psi_b': psi_b}
         preds = {'ml_l': l_hat,
->>>>>>> b6d130a7
                  'ml_m': m_hat,
                  'ml_r': r_hat,
                  'ml_g': g_hat}
@@ -499,13 +490,9 @@
             assert callable(self.score)
             raise NotImplementedError('Callable score not implemented for DoubleMLPLIV.partialXZ.')
 
-<<<<<<< HEAD
         psi_elements = {'psi_a': psi_a,
                         'psi_b': psi_b}
-        preds = {'ml_g': g_hat,
-=======
         preds = {'ml_l': l_hat,
->>>>>>> b6d130a7
                  'ml_m': m_hat,
                  'ml_r': m_hat_tilde}
 
