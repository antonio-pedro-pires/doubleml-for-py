import numpy as np
from sklearn.utils import check_X_y
from sklearn.model_selection import KFold
from sklearn.model_selection import GridSearchCV, RandomizedSearchCV
from sklearn.linear_model import LinearRegression
from sklearn.dummy import DummyRegressor

import warnings
from functools import wraps

from .double_ml import DoubleML
<<<<<<< HEAD
from .double_ml_score_mixins import LinearScoreMixin
=======
from .double_ml_data import DoubleMLData
>>>>>>> 0dd61d86
from ._utils import _dml_cv_predict, _dml_tune, _check_finite_predictions


# To be removed in version 0.6.0
def changed_api_decorator(f):
    @wraps(f)
    def wrapper(*args, **kwds):
        ml_l_missing = (len(set(kwds).intersection({'obj_dml_data', 'ml_l', 'ml_m', 'ml_r'})) + len(args)) < 5
        if ml_l_missing & ('ml_g' in kwds):
            warnings.warn(("The required positional argument ml_g was renamed to ml_l. "
                          "Please adapt the argument name accordingly. "
                           "ml_g is redirected to ml_l. "
                           "The redirection will be removed in a future version."),
                          DeprecationWarning, stacklevel=2)
            kwds['ml_l'] = kwds.pop('ml_g')
        return f(*args, **kwds)
    return wrapper


class DoubleMLPLIV(LinearScoreMixin, DoubleML):
    """Double machine learning for partially linear IV regression models

    Parameters
    ----------
    obj_dml_data : :class:`DoubleMLData` object
        The :class:`DoubleMLData` object providing the data and specifying the variables for the causal model.

    ml_l : estimator implementing ``fit()`` and ``predict()``
        A machine learner implementing ``fit()`` and ``predict()`` methods (e.g.
        :py:class:`sklearn.ensemble.RandomForestRegressor`) for the nuisance function :math:`\\ell_0(X) = E[Y|X]`.

    ml_m : estimator implementing ``fit()`` and ``predict()``
        A machine learner implementing ``fit()`` and ``predict()`` methods (e.g.
        :py:class:`sklearn.ensemble.RandomForestRegressor`) for the nuisance function :math:`m_0(X) = E[Z|X]`.

    ml_r : estimator implementing ``fit()`` and ``predict()``
        A machine learner implementing ``fit()`` and ``predict()`` methods (e.g.
        :py:class:`sklearn.ensemble.RandomForestRegressor`) for the nuisance function :math:`r_0(X) = E[D|X]`.

    ml_g : estimator implementing ``fit()`` and ``predict()``
        A machine learner implementing ``fit()`` and ``predict()`` methods (e.g.
        :py:class:`sklearn.ensemble.RandomForestRegressor`) for the nuisance function
        :math:`g_0(X) = E[Y - D \\theta_0|X]`.
        Note: The learner `ml_g` is only required for the score ``'IV-type'``. Optionally, it can be specified and
        estimated for callable scores.

    n_folds : int
        Number of folds.
        Default is ``5``.

    n_rep : int
        Number of repetitons for the sample splitting.
        Default is ``1``.

    score : str or callable
        A str (``'partialling out'`` or ``'IV-type'``) specifying the score function
        or a callable object / function with signature
        ``psi_a, psi_b = score(y, z, d, l_hat, m_hat, r_hat, g_hat, smpls)``.
        Default is ``'partialling out'``.

    dml_procedure : str
        A str (``'dml1'`` or ``'dml2'``) specifying the double machine learning algorithm.
        Default is ``'dml2'``.

    draw_sample_splitting : bool
        Indicates whether the sample splitting should be drawn during initialization of the object.
        Default is ``True``.

    apply_cross_fitting : bool
        Indicates whether cross-fitting should be applied.
        Default is ``True``.

    Examples
    --------
    >>> import numpy as np
    >>> import doubleml as dml
    >>> from doubleml.datasets import make_pliv_CHS2015
    >>> from sklearn.ensemble import RandomForestRegressor
    >>> from sklearn.base import clone
    >>> np.random.seed(3141)
    >>> learner = RandomForestRegressor(n_estimators=100, max_features=20, max_depth=5, min_samples_leaf=2)
    >>> ml_l = clone(learner)
    >>> ml_m = clone(learner)
    >>> ml_r = clone(learner)
    >>> data = make_pliv_CHS2015(alpha=0.5, n_obs=500, dim_x=20, dim_z=1, return_type='DataFrame')
    >>> obj_dml_data = dml.DoubleMLData(data, 'y', 'd', z_cols='Z1')
    >>> dml_pliv_obj = dml.DoubleMLPLIV(obj_dml_data, ml_l, ml_m, ml_r)
    >>> dml_pliv_obj.fit().summary
           coef   std err         t         P>|t|     2.5 %    97.5 %
    d  0.522753  0.082263  6.354688  2.088504e-10  0.361521  0.683984

    Notes
    -----
    **Partially linear IV regression (PLIV)** models take the form

    .. math::

        Y - D \\theta_0 =  g_0(X) + \\zeta, & &\\mathbb{E}(\\zeta | Z, X) = 0,

        Z = m_0(X) + V, & &\\mathbb{E}(V | X) = 0.

    where :math:`Y` is the outcome variable, :math:`D` is the policy variable of interest and :math:`Z`
    denotes one or multiple instrumental variables. The high-dimensional vector
    :math:`X = (X_1, \\ldots, X_p)` consists of other confounding covariates, and :math:`\\zeta` and
    :math:`V` are stochastic errors.
    """
    @changed_api_decorator
    def __init__(self,
                 obj_dml_data,
                 ml_l,
                 ml_m,
                 ml_r,
                 ml_g=None,
                 n_folds=5,
                 n_rep=1,
                 score='partialling out',
                 dml_procedure='dml2',
                 draw_sample_splitting=True,
                 apply_cross_fitting=True):
        super().__init__(obj_dml_data,
                         n_folds,
                         n_rep,
                         score,
                         dml_procedure,
                         draw_sample_splitting,
                         apply_cross_fitting)

        self._check_data(self._dml_data)
        self.partialX = True
        self.partialZ = False
        self._check_score(self.score)
        _ = self._check_learner(ml_l, 'ml_l', regressor=True, classifier=False)
        _ = self._check_learner(ml_m, 'ml_m', regressor=True, classifier=False)
        _ = self._check_learner(ml_r, 'ml_r', regressor=True, classifier=False)
        self._learner = {'ml_l': ml_l, 'ml_m': ml_m, 'ml_r': ml_r}
        if ml_g is not None:
            if (isinstance(self.score, str) & (self.score == 'IV-type')) | callable(self.score):
                _ = self._check_learner(ml_g, 'ml_g', regressor=True, classifier=False)
                self._learner['ml_g'] = ml_g
            else:
                assert (isinstance(self.score, str) & (self.score == 'partialling out'))
                warnings.warn(('A learner ml_g has been provided for score = "partialling out" but will be ignored. "'
                               'A learner ml_g is not required for estimation.'))
        elif isinstance(self.score, str) & (self.score == 'IV-type'):
            raise ValueError("For score = 'IV-type', learners ml_l, ml_m, ml_r and ml_g need to be specified.")
        self._predict_method = {'ml_l': 'predict', 'ml_m': 'predict', 'ml_r': 'predict'}
        if 'ml_g' in self._learner:
            self._predict_method['ml_g'] = 'predict'
        self._initialize_ml_nuisance_params()

    @classmethod
    def _partialX(cls,
                  obj_dml_data,
                  ml_l,
                  ml_m,
                  ml_r,
                  ml_g=None,
                  n_folds=5,
                  n_rep=1,
                  score='partialling out',
                  dml_procedure='dml2',
                  draw_sample_splitting=True,
                  apply_cross_fitting=True):
        obj = cls(obj_dml_data,
                  ml_l,
                  ml_m,
                  ml_r,
                  ml_g,
                  n_folds,
                  n_rep,
                  score,
                  dml_procedure,
                  draw_sample_splitting,
                  apply_cross_fitting)
        obj._check_data(obj._dml_data)
        obj.partialX = True
        obj.partialZ = False
        obj._check_score(obj.score)
        _ = obj._check_learner(ml_l, 'ml_l', regressor=True, classifier=False)
        _ = obj._check_learner(ml_m, 'ml_m', regressor=True, classifier=False)
        _ = obj._check_learner(ml_r, 'ml_r', regressor=True, classifier=False)
        obj._learner = {'ml_l': ml_l, 'ml_m': ml_m, 'ml_r': ml_r}
        obj._predict_method = {'ml_l': 'predict', 'ml_m': 'predict', 'ml_r': 'predict'}
        obj._initialize_ml_nuisance_params()
        return obj

    @classmethod
    def _partialZ(cls,
                  obj_dml_data,
                  ml_r,
                  n_folds=5,
                  n_rep=1,
                  score='partialling out',
                  dml_procedure='dml2',
                  draw_sample_splitting=True,
                  apply_cross_fitting=True):
        # to pass the checks for the learners, we temporarily set ml_l and ml_m to DummyRegressor()
        obj = cls(obj_dml_data,
                  DummyRegressor(),
                  DummyRegressor(),
                  ml_r,
                  None,
                  n_folds,
                  n_rep,
                  score,
                  dml_procedure,
                  draw_sample_splitting,
                  apply_cross_fitting)
        obj._check_data(obj._dml_data)
        obj.partialX = False
        obj.partialZ = True
        obj._check_score(obj.score)
        _ = obj._check_learner(ml_r, 'ml_r', regressor=True, classifier=False)
        obj._learner = {'ml_r': ml_r}
        obj._predict_method = {'ml_r': 'predict'}
        obj._initialize_ml_nuisance_params()
        return obj

    @classmethod
    def _partialXZ(cls,
                   obj_dml_data,
                   ml_l,
                   ml_m,
                   ml_r,
                   n_folds=5,
                   n_rep=1,
                   score='partialling out',
                   dml_procedure='dml2',
                   draw_sample_splitting=True,
                   apply_cross_fitting=True):
        obj = cls(obj_dml_data,
                  ml_l,
                  ml_m,
                  ml_r,
                  None,
                  n_folds,
                  n_rep,
                  score,
                  dml_procedure,
                  draw_sample_splitting,
                  apply_cross_fitting)
        obj._check_data(obj._dml_data)
        obj.partialX = True
        obj.partialZ = True
        obj._check_score(obj.score)
        _ = obj._check_learner(ml_l, 'ml_l', regressor=True, classifier=False)
        _ = obj._check_learner(ml_m, 'ml_m', regressor=True, classifier=False)
        _ = obj._check_learner(ml_r, 'ml_r', regressor=True, classifier=False)
        obj._learner = {'ml_l': ml_l, 'ml_m': ml_m, 'ml_r': ml_r}
        obj._predict_method = {'ml_l': 'predict', 'ml_m': 'predict', 'ml_r': 'predict'}
        obj._initialize_ml_nuisance_params()
        return obj

    def _initialize_ml_nuisance_params(self):
        if self.partialX & (not self.partialZ) & (self._dml_data.n_instr > 1):
            param_names = ['ml_l', 'ml_r'] + ['ml_m_' + z_col for z_col in self._dml_data.z_cols]
        else:
            param_names = self._learner.keys()
        self._params = {learner: {key: [None] * self.n_rep for key in self._dml_data.d_cols}
                        for learner in param_names}

    def _check_score(self, score):
        if isinstance(score, str):
            if self.partialX & (not self.partialZ) & (self._dml_data.n_instr == 1):
                valid_score = ['partialling out', 'IV-type']
            else:
                valid_score = ['partialling out']
            if score not in valid_score:
                raise ValueError('Invalid score ' + score + '. ' +
                                 'Valid score ' + ' or '.join(valid_score) + '.')
        else:
            if not callable(score):
                raise TypeError('score should be either a string or a callable. '
                                '%r was passed.' % score)
        return score

    def _check_data(self, obj_dml_data):
        if not isinstance(obj_dml_data, DoubleMLData):
            raise TypeError('The data must be of DoubleMLData type. '
                            f'{str(obj_dml_data)} of type {str(type(obj_dml_data))} was passed.')
        if obj_dml_data.n_instr == 0:
            raise ValueError('Incompatible data. ' +
                             'At least one variable must be set as instrumental variable. '
                             'To fit a partially linear regression model without instrumental variable(s) '
                             'use DoubleMLPLR instead of DoubleMLPLIV.')
        return

    # To be removed in version 0.6.0
    def set_ml_nuisance_params(self, learner, treat_var, params):
        if isinstance(self.score, str) & (self.score == 'partialling out') & (learner == 'ml_g'):
            warnings.warn(("Learner ml_g was renamed to ml_l. "
                           "Please adapt the argument learner accordingly. "
                           "The provided parameters are set for ml_l. "
                           "The redirection will be removed in a future version."),
                          DeprecationWarning, stacklevel=2)
            learner = 'ml_l'
        super(DoubleMLPLIV, self).set_ml_nuisance_params(learner, treat_var, params)

    def _nuisance_est(self, smpls, n_jobs_cv, return_models=False):
        if self.partialX & (not self.partialZ):
<<<<<<< HEAD
            psi_elements, preds = self._nuisance_est_partial_x(smpls, n_jobs_cv)
        elif (not self.partialX) & self.partialZ:
            psi_elements, preds = self._nuisance_est_partial_z(smpls, n_jobs_cv)
        else:
            assert (self.partialX & self.partialZ)
            psi_elements, preds = self._nuisance_est_partial_xz(smpls, n_jobs_cv)
=======
            psi_a, psi_b, preds = self._nuisance_est_partial_x(smpls, n_jobs_cv, return_models)
        elif (not self.partialX) & self.partialZ:
            psi_a, psi_b, preds = self._nuisance_est_partial_z(smpls, n_jobs_cv, return_models)
        else:
            assert (self.partialX & self.partialZ)
            psi_a, psi_b, preds = self._nuisance_est_partial_xz(smpls, n_jobs_cv, return_models)
>>>>>>> 0dd61d86

        return psi_elements, preds

    def _nuisance_tuning(self, smpls, param_grids, scoring_methods, n_folds_tune, n_jobs_cv,
                         search_mode, n_iter_randomized_search):
        if self.partialX & (not self.partialZ):
            res = self._nuisance_tuning_partial_x(smpls, param_grids, scoring_methods, n_folds_tune, n_jobs_cv,
                                                  search_mode, n_iter_randomized_search)
        elif (not self.partialX) & self.partialZ:
            res = self._nuisance_tuning_partial_z(smpls, param_grids, scoring_methods, n_folds_tune, n_jobs_cv,
                                                  search_mode, n_iter_randomized_search)
        else:
            assert (self.partialX & self.partialZ)
            res = self._nuisance_tuning_partial_xz(smpls, param_grids, scoring_methods, n_folds_tune, n_jobs_cv,
                                                   search_mode, n_iter_randomized_search)

        return res

    def _nuisance_est_partial_x(self, smpls, n_jobs_cv, return_models=False):
        x, y = check_X_y(self._dml_data.x, self._dml_data.y,
                         force_all_finite=False)
        x, d = check_X_y(x, self._dml_data.d,
                         force_all_finite=False)

        # nuisance l
        l_hat = _dml_cv_predict(self._learner['ml_l'], x, y, smpls=smpls, n_jobs=n_jobs_cv,
                                est_params=self._get_params('ml_l'), method=self._predict_method['ml_l'],
                                return_models=return_models)
        _check_finite_predictions(l_hat['preds'], self._learner['ml_l'], 'ml_l', smpls)

        # nuisance m
        if self._dml_data.n_instr == 1:
            # one instrument: just identified
            x, z = check_X_y(x, np.ravel(self._dml_data.z),
                             force_all_finite=False)
            m_hat = _dml_cv_predict(self._learner['ml_m'], x, z, smpls=smpls, n_jobs=n_jobs_cv,
                                    est_params=self._get_params('ml_m'), method=self._predict_method['ml_m'],
                                    return_models=return_models)
        else:
            # several instruments: 2SLS
            m_hat = {'preds': np.full((self._dml_data.n_obs, self._dml_data.n_instr), np.nan),
                     'models': [None] * self._dml_data.n_instr}
            z = self._dml_data.z
            for i_instr in range(self._dml_data.n_instr):
                x, this_z = check_X_y(x, z[:, i_instr],
                                      force_all_finite=False)
                res_cv_predict = _dml_cv_predict(self._learner['ml_m'], x, this_z, smpls=smpls, n_jobs=n_jobs_cv,
                                                 est_params=self._get_params('ml_m_' + self._dml_data.z_cols[i_instr]),
                                                 method=self._predict_method['ml_m'], return_models=return_models)
                m_hat['preds'][:, i_instr] = res_cv_predict['preds']
                m_hat['models'][i_instr] = res_cv_predict['models']
        _check_finite_predictions(m_hat['preds'], self._learner['ml_m'], 'ml_m', smpls)

        # nuisance r
        r_hat = _dml_cv_predict(self._learner['ml_r'], x, d, smpls=smpls, n_jobs=n_jobs_cv,
                                est_params=self._get_params('ml_r'), method=self._predict_method['ml_r'],
                                return_models=return_models)
        _check_finite_predictions(r_hat['preds'], self._learner['ml_r'], 'ml_r', smpls)

        g_hat = {'preds': None, 'models': None}
        if (self._dml_data.n_instr == 1) & ('ml_g' in self._learner):
            # an estimate of g is obtained for the IV-type score and callable scores
            # get an initial estimate for theta using the partialling out score
            psi_a = -np.multiply(d - r_hat['preds'], z - m_hat['preds'])
            psi_b = np.multiply(z - m_hat['preds'], y - l_hat['preds'])
            theta_initial = -np.nanmean(psi_b) / np.nanmean(psi_a)
            # nuisance g
            g_hat = _dml_cv_predict(self._learner['ml_g'], x, y - theta_initial * d, smpls=smpls, n_jobs=n_jobs_cv,
<<<<<<< HEAD
                                    est_params=self._get_params('ml_g'), method=self._predict_method['ml_g'])
            _check_finite_predictions(g_hat, self._learner['ml_g'], 'ml_g', smpls)

        psi_a, psi_b = self._score_elements(y, z, d, l_hat, m_hat, r_hat, g_hat, smpls)
        psi_elements = {'psi_a': psi_a,
                        'psi_b': psi_b}
        preds = {'ml_l': l_hat,
                 'ml_m': m_hat,
                 'ml_r': r_hat,
                 'ml_g': g_hat}
=======
                                    est_params=self._get_params('ml_g'), method=self._predict_method['ml_g'],
                                    return_models=return_models)
            _check_finite_predictions(g_hat['preds'], self._learner['ml_g'], 'ml_g', smpls)

        psi_a, psi_b = self._score_elements(y, z, d,
                                            l_hat['preds'], m_hat['preds'], r_hat['preds'], g_hat['preds'],
                                            smpls)
        preds = {'predictions': {'ml_l': l_hat['preds'],
                                 'ml_m': m_hat['preds'],
                                 'ml_r': r_hat['preds'],
                                 'ml_g': g_hat['preds']},
                 'models': {'ml_l': l_hat['models'],
                            'ml_m': m_hat['models'],
                            'ml_r': r_hat['models'],
                            'ml_g': g_hat['models']}
                 }
>>>>>>> 0dd61d86

        return psi_elements, preds

    def _score_elements(self, y, z, d, l_hat, m_hat, r_hat, g_hat, smpls):
        # compute residuals
        u_hat = y - l_hat
        w_hat = d - r_hat
        v_hat = z - m_hat

        r_hat_tilde = None
        if self._dml_data.n_instr > 1:
            assert self.apply_cross_fitting
            # TODO check whether the no cross-fitting case can be supported here
            # projection of w_hat on v_hat
            reg = LinearRegression(fit_intercept=True).fit(v_hat, w_hat)
            r_hat_tilde = reg.predict(v_hat)

        if isinstance(self.score, str):
            if self._dml_data.n_instr == 1:
                if self.score == 'partialling out':
                    psi_a = -np.multiply(w_hat, v_hat)
                    psi_b = np.multiply(v_hat, u_hat)
                else:
                    assert self.score == 'IV-type'
                    psi_a = -np.multiply(v_hat, d)
                    psi_b = np.multiply(v_hat, y - g_hat)
            else:
                assert self.score == 'partialling out'
                psi_a = -np.multiply(w_hat, r_hat_tilde)
                psi_b = np.multiply(r_hat_tilde, u_hat)
        else:
            assert callable(self.score)
            if self._dml_data.n_instr > 1:
                raise NotImplementedError('Callable score not implemented for DoubleMLPLIV.partialX '
                                          'with several instruments.')
            else:
                assert self._dml_data.n_instr == 1
                psi_a, psi_b = self.score(y=y, z=z, d=d,
                                          l_hat=l_hat, m_hat=m_hat, r_hat=r_hat, g_hat=g_hat,
                                          smpls=smpls)

        return psi_a, psi_b

    def _nuisance_est_partial_z(self, smpls, n_jobs_cv, return_models=False):
        y = self._dml_data.y
        xz, d = check_X_y(np.hstack((self._dml_data.x, self._dml_data.z)),
                          self._dml_data.d,
                          force_all_finite=False)

        # nuisance m
        r_hat = _dml_cv_predict(self._learner['ml_r'], xz, d, smpls=smpls, n_jobs=n_jobs_cv,
                                est_params=self._get_params('ml_r'), method=self._predict_method['ml_r'],
                                return_models=return_models)
        _check_finite_predictions(r_hat['preds'], self._learner['ml_r'], 'ml_r', smpls)

        if isinstance(self.score, str):
            assert self.score == 'partialling out'
            psi_a = -np.multiply(r_hat['preds'], d)
            psi_b = np.multiply(r_hat['preds'], y)
        else:
            assert callable(self.score)
            raise NotImplementedError('Callable score not implemented for DoubleMLPLIV.partialZ.')

<<<<<<< HEAD
        psi_elements = {'psi_a': psi_a,
                        'psi_b': psi_b}
        preds = {'ml_r': r_hat}
=======
        preds = {'predictions': {'ml_r': r_hat['preds']},
                 'models': {'ml_r': r_hat['models']}}
>>>>>>> 0dd61d86

        return psi_elements, preds

    def _nuisance_est_partial_xz(self, smpls, n_jobs_cv, return_models=False):
        x, y = check_X_y(self._dml_data.x, self._dml_data.y,
                         force_all_finite=False)
        xz, d = check_X_y(np.hstack((self._dml_data.x, self._dml_data.z)),
                          self._dml_data.d,
                          force_all_finite=False)
        x, d = check_X_y(x, self._dml_data.d,
                         force_all_finite=False)

        # nuisance l
        l_hat = _dml_cv_predict(self._learner['ml_l'], x, y, smpls=smpls, n_jobs=n_jobs_cv,
                                est_params=self._get_params('ml_l'), method=self._predict_method['ml_l'],
                                return_models=return_models)
        _check_finite_predictions(l_hat['preds'], self._learner['ml_l'], 'ml_l', smpls)

        # nuisance m
        m_hat = _dml_cv_predict(self._learner['ml_m'], xz, d, smpls=smpls, n_jobs=n_jobs_cv,
                                est_params=self._get_params('ml_m'), return_train_preds=True,
                                method=self._predict_method['ml_m'], return_models=return_models)
        _check_finite_predictions(m_hat['preds'], self._learner['ml_m'], 'ml_m', smpls)

        # nuisance r
        m_hat_tilde = _dml_cv_predict(self._learner['ml_r'], x, m_hat['train_preds'], smpls=smpls, n_jobs=n_jobs_cv,
                                      est_params=self._get_params('ml_r'), method=self._predict_method['ml_r'],
                                      return_models=return_models)
        _check_finite_predictions(m_hat_tilde['preds'], self._learner['ml_r'], 'ml_r', smpls)

        # compute residuals
        u_hat = y - l_hat['preds']
        w_hat = d - m_hat_tilde['preds']

        if isinstance(self.score, str):
            assert self.score == 'partialling out'
            psi_a = -np.multiply(w_hat, (m_hat['preds']-m_hat_tilde['preds']))
            psi_b = np.multiply((m_hat['preds']-m_hat_tilde['preds']), u_hat)
        else:
            assert callable(self.score)
            raise NotImplementedError('Callable score not implemented for DoubleMLPLIV.partialXZ.')

<<<<<<< HEAD
        psi_elements = {'psi_a': psi_a,
                        'psi_b': psi_b}
        preds = {'ml_l': l_hat,
                 'ml_m': m_hat,
                 'ml_r': m_hat_tilde}
=======
        preds = {'predictions': {'ml_l': l_hat['preds'],
                                 'ml_m': m_hat['preds'],
                                 'ml_r': m_hat_tilde['preds']},
                 'models': {'ml_l': l_hat['models'],
                            'ml_m': m_hat['models'],
                            'ml_r': m_hat_tilde['models']}
                 }
>>>>>>> 0dd61d86

        return psi_elements, preds

    # To be removed in version 0.6.0
    def tune(self,
             param_grids,
             tune_on_folds=False,
             scoring_methods=None,  # if None the estimator's score method is used
             n_folds_tune=5,
             search_mode='grid_search',
             n_iter_randomized_search=100,
             n_jobs_cv=None,
             set_as_params=True,
             return_tune_res=False):

        if isinstance(self.score, str) and (self.score == 'partialling out') and (param_grids is not None) and \
                ('ml_g' in param_grids) and ('ml_l' not in param_grids):
            warnings.warn(("Learner ml_g was renamed to ml_l. "
                           "Please adapt the key of param_grids accordingly. "
                           "The provided param_grids for ml_g are set for ml_l. "
                           "The redirection will be removed in a future version."),
                          DeprecationWarning, stacklevel=2)
            param_grids['ml_l'] = param_grids.pop('ml_g')

        if isinstance(self.score, str) and (self.score == 'partialling out') and (scoring_methods is not None) and \
                ('ml_g' in scoring_methods) and ('ml_l' not in scoring_methods):
            warnings.warn(("Learner ml_g was renamed to ml_l. "
                           "Please adapt the key of scoring_methods accordingly. "
                           "The provided scoring_methods for ml_g are set for ml_l. "
                           "The redirection will be removed in a future version."),
                          DeprecationWarning, stacklevel=2)
            scoring_methods['ml_l'] = scoring_methods.pop('ml_g')

        tune_res = super(DoubleMLPLIV, self).tune(param_grids, tune_on_folds, scoring_methods, n_folds_tune,
                                                  search_mode, n_iter_randomized_search, n_jobs_cv, set_as_params,
                                                  return_tune_res)
        return tune_res

    def _nuisance_tuning_partial_x(self, smpls, param_grids, scoring_methods, n_folds_tune, n_jobs_cv,
                                   search_mode, n_iter_randomized_search):
        x, y = check_X_y(self._dml_data.x, self._dml_data.y,
                         force_all_finite=False)
        x, d = check_X_y(x, self._dml_data.d,
                         force_all_finite=False)

        if scoring_methods is None:
            scoring_methods = {'ml_l': None,
                               'ml_m': None,
                               'ml_r': None,
                               'ml_g': None}

        train_inds = [train_index for (train_index, _) in smpls]
        l_tune_res = _dml_tune(y, x, train_inds,
                               self._learner['ml_l'], param_grids['ml_l'], scoring_methods['ml_l'],
                               n_folds_tune, n_jobs_cv, search_mode, n_iter_randomized_search)

        if self._dml_data.n_instr > 1:
            # several instruments: 2SLS
            m_tune_res = {instr_var: list() for instr_var in self._dml_data.z_cols}
            z = self._dml_data.z
            for i_instr in range(self._dml_data.n_instr):
                x, this_z = check_X_y(x, z[:, i_instr],
                                      force_all_finite=False)
                m_tune_res[self._dml_data.z_cols[i_instr]] = _dml_tune(this_z, x, train_inds,
                                                                       self._learner['ml_m'], param_grids['ml_m'],
                                                                       scoring_methods['ml_m'],
                                                                       n_folds_tune, n_jobs_cv, search_mode,
                                                                       n_iter_randomized_search)
        else:
            # one instrument: just identified
            x, z = check_X_y(x, np.ravel(self._dml_data.z),
                             force_all_finite=False)
            m_tune_res = _dml_tune(z, x, train_inds,
                                   self._learner['ml_m'], param_grids['ml_m'], scoring_methods['ml_m'],
                                   n_folds_tune, n_jobs_cv, search_mode, n_iter_randomized_search)

        r_tune_res = _dml_tune(d, x, train_inds,
                               self._learner['ml_r'], param_grids['ml_r'], scoring_methods['ml_r'],
                               n_folds_tune, n_jobs_cv, search_mode, n_iter_randomized_search)

        l_best_params = [xx.best_params_ for xx in l_tune_res]
        r_best_params = [xx.best_params_ for xx in r_tune_res]
        if self._dml_data.n_instr > 1:
            params = {'ml_l': l_best_params,
                      'ml_r': r_best_params}
            for instr_var in self._dml_data.z_cols:
                params['ml_m_' + instr_var] = [xx.best_params_ for xx in m_tune_res[instr_var]]
            tune_res = {'l_tune': l_tune_res,
                        'm_tune': m_tune_res,
                        'r_tune': r_tune_res}
        else:
            m_best_params = [xx.best_params_ for xx in m_tune_res]
            # an ML model for g is obtained for the IV-type score and callable scores
            if 'ml_g' in self._learner:
                # construct an initial theta estimate from the tuned models using the partialling out score
                l_hat = np.full_like(y, np.nan)
                m_hat = np.full_like(z, np.nan)
                r_hat = np.full_like(d, np.nan)
                for idx, (train_index, _) in enumerate(smpls):
                    l_hat[train_index] = l_tune_res[idx].predict(x[train_index, :])
                    m_hat[train_index] = m_tune_res[idx].predict(x[train_index, :])
                    r_hat[train_index] = r_tune_res[idx].predict(x[train_index, :])
                psi_a = -np.multiply(d - r_hat, z - m_hat)
                psi_b = np.multiply(z - m_hat, y - l_hat)
                theta_initial = -np.nanmean(psi_b) / np.nanmean(psi_a)
                g_tune_res = _dml_tune(y - theta_initial * d, x, train_inds,
                                       self._learner['ml_g'], param_grids['ml_g'], scoring_methods['ml_g'],
                                       n_folds_tune, n_jobs_cv, search_mode, n_iter_randomized_search)
                g_best_params = [xx.best_params_ for xx in g_tune_res]

                params = {'ml_l': l_best_params,
                          'ml_m': m_best_params,
                          'ml_r': r_best_params,
                          'ml_g': g_best_params}
                tune_res = {'l_tune': l_tune_res,
                            'm_tune': m_tune_res,
                            'r_tune': r_tune_res,
                            'g_tune': g_tune_res}
            else:
                params = {'ml_l': l_best_params,
                          'ml_m': m_best_params,
                          'ml_r': r_best_params}
                tune_res = {'l_tune': l_tune_res,
                            'm_tune': m_tune_res,
                            'r_tune': r_tune_res}

        res = {'params': params,
               'tune_res': tune_res}

        return res

    def _nuisance_tuning_partial_z(self, smpls, param_grids, scoring_methods, n_folds_tune, n_jobs_cv,
                                   search_mode, n_iter_randomized_search):
        xz, d = check_X_y(np.hstack((self._dml_data.x, self._dml_data.z)),
                          self._dml_data.d,
                          force_all_finite=False)

        if scoring_methods is None:
            scoring_methods = {'ml_r': None}

        train_inds = [train_index for (train_index, _) in smpls]
        m_tune_res = _dml_tune(d, xz, train_inds,
                               self._learner['ml_r'], param_grids['ml_r'], scoring_methods['ml_r'],
                               n_folds_tune, n_jobs_cv, search_mode, n_iter_randomized_search)

        m_best_params = [xx.best_params_ for xx in m_tune_res]

        params = {'ml_r': m_best_params}

        tune_res = {'r_tune': m_tune_res}

        res = {'params': params,
               'tune_res': tune_res}

        return res

    def _nuisance_tuning_partial_xz(self, smpls, param_grids, scoring_methods, n_folds_tune, n_jobs_cv,
                                    search_mode, n_iter_randomized_search):
        x, y = check_X_y(self._dml_data.x, self._dml_data.y,
                         force_all_finite=False)
        xz, d = check_X_y(np.hstack((self._dml_data.x, self._dml_data.z)),
                          self._dml_data.d,
                          force_all_finite=False)
        x, d = check_X_y(x, self._dml_data.d,
                         force_all_finite=False)

        if scoring_methods is None:
            scoring_methods = {'ml_l': None,
                               'ml_m': None,
                               'ml_r': None}

        train_inds = [train_index for (train_index, _) in smpls]
        l_tune_res = _dml_tune(y, x, train_inds,
                               self._learner['ml_l'], param_grids['ml_l'], scoring_methods['ml_l'],
                               n_folds_tune, n_jobs_cv, search_mode, n_iter_randomized_search)
        m_tune_res = _dml_tune(d, xz, train_inds,
                               self._learner['ml_m'], param_grids['ml_m'], scoring_methods['ml_m'],
                               n_folds_tune, n_jobs_cv, search_mode, n_iter_randomized_search)

        r_tune_res = list()
        for idx, (train_index, _) in enumerate(smpls):
            m_hat = m_tune_res[idx].predict(xz[train_index, :])
            r_tune_resampling = KFold(n_splits=n_folds_tune, shuffle=True)
            if search_mode == 'grid_search':
                r_grid_search = GridSearchCV(self._learner['ml_r'], param_grids['ml_r'],
                                             scoring=scoring_methods['ml_r'],
                                             cv=r_tune_resampling, n_jobs=n_jobs_cv)
            else:
                assert search_mode == 'randomized_search'
                r_grid_search = RandomizedSearchCV(self._learner['ml_r'], param_grids['ml_r'],
                                                   scoring=scoring_methods['ml_r'],
                                                   cv=r_tune_resampling, n_jobs=n_jobs_cv,
                                                   n_iter=n_iter_randomized_search)
            r_tune_res.append(r_grid_search.fit(x[train_index, :], m_hat))

        l_best_params = [xx.best_params_ for xx in l_tune_res]
        m_best_params = [xx.best_params_ for xx in m_tune_res]
        r_best_params = [xx.best_params_ for xx in r_tune_res]

        params = {'ml_l': l_best_params,
                  'ml_m': m_best_params,
                  'ml_r': r_best_params}

        tune_res = {'l_tune': l_tune_res,
                    'm_tune': m_tune_res,
                    'r_tune': r_tune_res}

        res = {'params': params,
               'tune_res': tune_res}

        return res<|MERGE_RESOLUTION|>--- conflicted
+++ resolved
@@ -9,11 +9,8 @@
 from functools import wraps
 
 from .double_ml import DoubleML
-<<<<<<< HEAD
+from .double_ml_data import DoubleMLData
 from .double_ml_score_mixins import LinearScoreMixin
-=======
-from .double_ml_data import DoubleMLData
->>>>>>> 0dd61d86
 from ._utils import _dml_cv_predict, _dml_tune, _check_finite_predictions
 
 
@@ -314,21 +311,12 @@
 
     def _nuisance_est(self, smpls, n_jobs_cv, return_models=False):
         if self.partialX & (not self.partialZ):
-<<<<<<< HEAD
-            psi_elements, preds = self._nuisance_est_partial_x(smpls, n_jobs_cv)
+            psi_elements, preds = self._nuisance_est_partial_x(smpls, n_jobs_cv, return_models)
         elif (not self.partialX) & self.partialZ:
-            psi_elements, preds = self._nuisance_est_partial_z(smpls, n_jobs_cv)
+            psi_elements, preds = self._nuisance_est_partial_z(smpls, n_jobs_cv, return_models)
         else:
             assert (self.partialX & self.partialZ)
-            psi_elements, preds = self._nuisance_est_partial_xz(smpls, n_jobs_cv)
-=======
-            psi_a, psi_b, preds = self._nuisance_est_partial_x(smpls, n_jobs_cv, return_models)
-        elif (not self.partialX) & self.partialZ:
-            psi_a, psi_b, preds = self._nuisance_est_partial_z(smpls, n_jobs_cv, return_models)
-        else:
-            assert (self.partialX & self.partialZ)
-            psi_a, psi_b, preds = self._nuisance_est_partial_xz(smpls, n_jobs_cv, return_models)
->>>>>>> 0dd61d86
+            psi_elements, preds = self._nuisance_est_partial_xz(smpls, n_jobs_cv, return_models)
 
         return psi_elements, preds
 
@@ -397,18 +385,6 @@
             theta_initial = -np.nanmean(psi_b) / np.nanmean(psi_a)
             # nuisance g
             g_hat = _dml_cv_predict(self._learner['ml_g'], x, y - theta_initial * d, smpls=smpls, n_jobs=n_jobs_cv,
-<<<<<<< HEAD
-                                    est_params=self._get_params('ml_g'), method=self._predict_method['ml_g'])
-            _check_finite_predictions(g_hat, self._learner['ml_g'], 'ml_g', smpls)
-
-        psi_a, psi_b = self._score_elements(y, z, d, l_hat, m_hat, r_hat, g_hat, smpls)
-        psi_elements = {'psi_a': psi_a,
-                        'psi_b': psi_b}
-        preds = {'ml_l': l_hat,
-                 'ml_m': m_hat,
-                 'ml_r': r_hat,
-                 'ml_g': g_hat}
-=======
                                     est_params=self._get_params('ml_g'), method=self._predict_method['ml_g'],
                                     return_models=return_models)
             _check_finite_predictions(g_hat['preds'], self._learner['ml_g'], 'ml_g', smpls)
@@ -416,6 +392,8 @@
         psi_a, psi_b = self._score_elements(y, z, d,
                                             l_hat['preds'], m_hat['preds'], r_hat['preds'], g_hat['preds'],
                                             smpls)
+        psi_elements = {'psi_a': psi_a,
+                        'psi_b': psi_b}
         preds = {'predictions': {'ml_l': l_hat['preds'],
                                  'ml_m': m_hat['preds'],
                                  'ml_r': r_hat['preds'],
@@ -425,7 +403,6 @@
                             'ml_r': r_hat['models'],
                             'ml_g': g_hat['models']}
                  }
->>>>>>> 0dd61d86
 
         return psi_elements, preds
 
@@ -489,14 +466,10 @@
             assert callable(self.score)
             raise NotImplementedError('Callable score not implemented for DoubleMLPLIV.partialZ.')
 
-<<<<<<< HEAD
         psi_elements = {'psi_a': psi_a,
                         'psi_b': psi_b}
-        preds = {'ml_r': r_hat}
-=======
         preds = {'predictions': {'ml_r': r_hat['preds']},
                  'models': {'ml_r': r_hat['models']}}
->>>>>>> 0dd61d86
 
         return psi_elements, preds
 
@@ -539,13 +512,8 @@
             assert callable(self.score)
             raise NotImplementedError('Callable score not implemented for DoubleMLPLIV.partialXZ.')
 
-<<<<<<< HEAD
         psi_elements = {'psi_a': psi_a,
                         'psi_b': psi_b}
-        preds = {'ml_l': l_hat,
-                 'ml_m': m_hat,
-                 'ml_r': m_hat_tilde}
-=======
         preds = {'predictions': {'ml_l': l_hat['preds'],
                                  'ml_m': m_hat['preds'],
                                  'ml_r': m_hat_tilde['preds']},
@@ -553,7 +521,6 @@
                             'ml_m': m_hat['models'],
                             'ml_r': m_hat_tilde['models']}
                  }
->>>>>>> 0dd61d86
 
         return psi_elements, preds
 
