import numpy as np
import pandas as pd
import warnings
from sklearn.utils import check_X_y
from sklearn.utils.multiclass import type_of_target

from .double_ml import DoubleML

from .double_ml_blp import DoubleMLBLP
from .double_ml_policytree import DoubleMLPolicyTree
from .double_ml_data import DoubleMLData
from .double_ml_score_mixins import LinearScoreMixin

<<<<<<< HEAD
from ._utils import _dml_cv_predict, _get_cond_smpls, _dml_tune, _trimm, _normalize_ipw
from ._utils_checks import _check_score, _check_trimming, _check_finite_predictions, _check_is_propensity, _check_integer, \
    _check_weights
=======
from ._utils import _dml_cv_predict, _get_cond_smpls, _dml_tune, _trimm, _normalize_ipw, _cond_targets
from ._utils_checks import _check_score, _check_trimming, _check_finite_predictions, _check_is_propensity, _check_integer
>>>>>>> 17733843


class DoubleMLIRM(LinearScoreMixin, DoubleML):
    """Double machine learning for interactive regression models

    Parameters
    ----------
    obj_dml_data : :class:`DoubleMLData` object
        The :class:`DoubleMLData` object providing the data and specifying the variables for the causal model.

    ml_g : estimator implementing ``fit()`` and ``predict()``
        A machine learner implementing ``fit()`` and ``predict()`` methods (e.g.
        :py:class:`sklearn.ensemble.RandomForestRegressor`) for the nuisance function :math:`g_0(D,X) = E[Y|X,D]`.
        For a binary outcome variable :math:`Y` (with values 0 and 1), a classifier implementing ``fit()`` and
        ``predict_proba()`` can also be specified. If :py:func:`sklearn.base.is_classifier` returns ``True``,
        ``predict_proba()`` is used otherwise ``predict()``.

    ml_m : classifier implementing ``fit()`` and ``predict_proba()``
        A machine learner implementing ``fit()`` and ``predict_proba()`` methods (e.g.
        :py:class:`sklearn.ensemble.RandomForestClassifier`) for the nuisance function :math:`m_0(X) = E[D|X]`.

    n_folds : int
        Number of folds.
        Default is ``5``.

    n_rep : int
        Number of repetitons for the sample splitting.
        Default is ``1``.

    score : str or callable
        A str (``'ATE'`` or ``'ATTE'``) specifying the score function
        or a callable object / function with signature ``psi_a, psi_b = score(y, d, g_hat0, g_hat1, m_hat, smpls)``.
        Default is ``'ATE'``.

    weights : array, dict or None
        An numpy array of weights for each individual observation. If None, then the ``'ATE'`` score
        is applied (corresponds to weights equal to 1). Can only be used with ``score = 'ATE'``.
        An array has to be of shape ``(n,)``, where ``n`` is the number of observations.
        A dictionary can be used to specify weights which depend on the treatment variable.
        In this case, the dictionary has to contain two keys ``weights`` and ``weights_bar``, where the values
        have to be arrays of shape ``(n,)`` and ``(n, n_rep)``.
        Default is ``None``.

    dml_procedure : str
        A str (``'dml1'`` or ``'dml2'``) specifying the double machine learning algorithm.
        Default is ``'dml2'``.

    normalize_ipw : bool
        Indicates whether the inverse probability weights are normalized.
        Default is ``False``.

    trimming_rule : str
        A str (``'truncate'`` is the only choice) specifying the trimming approach.
        Default is ``'truncate'``.

    trimming_threshold : float
        The threshold used for trimming.
        Default is ``1e-2``.

    draw_sample_splitting : bool
        Indicates whether the sample splitting should be drawn during initialization of the object.
        Default is ``True``.

    apply_cross_fitting : bool
        Indicates whether cross-fitting should be applied.
        Default is ``True``.

    Examples
    --------
    >>> import numpy as np
    >>> import doubleml as dml
    >>> from doubleml.datasets import make_irm_data
    >>> from sklearn.ensemble import RandomForestRegressor, RandomForestClassifier
    >>> np.random.seed(3141)
    >>> ml_g = RandomForestRegressor(n_estimators=100, max_features=20, max_depth=5, min_samples_leaf=2)
    >>> ml_m = RandomForestClassifier(n_estimators=100, max_features=20, max_depth=5, min_samples_leaf=2)
    >>> data = make_irm_data(theta=0.5, n_obs=500, dim_x=20, return_type='DataFrame')
    >>> obj_dml_data = dml.DoubleMLData(data, 'y', 'd')
    >>> dml_irm_obj = dml.DoubleMLIRM(obj_dml_data, ml_g, ml_m)
    >>> dml_irm_obj.fit().summary
           coef   std err         t     P>|t|     2.5 %    97.5 %
    d  0.414073  0.238529  1.735941  0.082574 -0.053436  0.881581

    Notes
    -----
    **Interactive regression (IRM)** models take the form

    .. math::

        Y = g_0(D, X) + U, & &\\mathbb{E}(U | X, D) = 0,

        D = m_0(X) + V, & &\\mathbb{E}(V | X) = 0,

    where the treatment variable is binary, :math:`D \\in \\lbrace 0,1 \\rbrace`.
    We consider estimation of the average treatment effects when treatment effects are fully heterogeneous.
    Target parameters of interest in this model are the average treatment effect (ATE),

    .. math::

        \\theta_0 = \\mathbb{E}[g_0(1, X) - g_0(0,X)]

    and the average treatment effect of the treated (ATTE),

    .. math::

        \\theta_0 = \\mathbb{E}[g_0(1, X) - g_0(0,X) | D=1].
    """
    def __init__(self,
                 obj_dml_data,
                 ml_g,
                 ml_m,
                 n_folds=5,
                 n_rep=1,
                 score='ATE',
                 weights=None,
                 dml_procedure='dml2',
                 normalize_ipw=False,
                 trimming_rule='truncate',
                 trimming_threshold=1e-2,
                 draw_sample_splitting=True,
                 apply_cross_fitting=True):
        super().__init__(obj_dml_data,
                         n_folds,
                         n_rep,
                         score,
                         dml_procedure,
                         draw_sample_splitting,
                         apply_cross_fitting)

        self._check_data(self._dml_data)
        valid_scores = ['ATE', 'ATTE']
        _check_score(self.score, valid_scores, allow_callable=True)

        # set stratication for resampling
        self._strata = self._dml_data.d
        ml_g_is_classifier = self._check_learner(ml_g, 'ml_g', regressor=True, classifier=True)
        _ = self._check_learner(ml_m, 'ml_m', regressor=False, classifier=True)
        self._learner = {'ml_g': ml_g, 'ml_m': ml_m}
        self._normalize_ipw = normalize_ipw
        if ml_g_is_classifier:
            if obj_dml_data.binary_outcome:
                self._predict_method = {'ml_g': 'predict_proba', 'ml_m': 'predict_proba'}
            else:
                raise ValueError(f'The ml_g learner {str(ml_g)} was identified as classifier '
                                 'but the outcome variable is not binary with values 0 and 1.')
        else:
            self._predict_method = {'ml_g': 'predict', 'ml_m': 'predict_proba'}
        self._initialize_ml_nuisance_params()

        if not isinstance(self.normalize_ipw, bool):
            raise TypeError('Normalization indicator has to be boolean. ' +
                            f'Object of type {str(type(self.normalize_ipw))} passed.')
        self._trimming_rule = trimming_rule
        self._trimming_threshold = trimming_threshold
        _check_trimming(self._trimming_rule, self._trimming_threshold)

        self._sensitivity_implemented = True
        self._external_predictions_implemented = True

        _check_weights(weights, score, obj_dml_data.n_obs, self.n_rep)
        self._initialize_weights(weights)

    @property
    def normalize_ipw(self):
        """
        Indicates whether the inverse probability weights are normalized.
        """
        return self._normalize_ipw

    @property
    def trimming_rule(self):
        """
        Specifies the used trimming rule.
        """
        return self._trimming_rule

    @property
    def trimming_threshold(self):
        """
        Specifies the used trimming threshold.
        """
        return self._trimming_threshold

    @property
    def weights(self):
        """
        Specifies the weights for a weighted ATE.
        """
        return self._weights

    def _initialize_ml_nuisance_params(self):
        valid_learner = ['ml_g0', 'ml_g1', 'ml_m']
        self._params = {learner: {key: [None] * self.n_rep for key in self._dml_data.d_cols}
                        for learner in valid_learner}

    def _initialize_weights(self, weights):
        if weights is None:
            weights = np.ones(self._dml_data.n_obs)
        if isinstance(weights, np.ndarray):
            self._weights = {'weights': weights}
        else:
            assert isinstance(weights, dict)
            self._weights = weights

    def _get_weights(self):
        weights = self._weights['weights']
        if 'weights_bar' not in self._weights.keys():
            weights_bar = self._weights['weights']
        else:
            weights_bar = self._weights['weights_bar'][:, self._i_rep]
        return weights, weights_bar

    def _check_data(self, obj_dml_data):
        if not isinstance(obj_dml_data, DoubleMLData):
            raise TypeError('The data must be of DoubleMLData type. '
                            f'{str(obj_dml_data)} of type {str(type(obj_dml_data))} was passed.')
        if obj_dml_data.z_cols is not None:
            raise ValueError('Incompatible data. ' +
                             ' and '.join(obj_dml_data.z_cols) +
                             ' have been set as instrumental variable(s). '
                             'To fit an interactive IV regression model use DoubleMLIIVM instead of DoubleMLIRM.')
        one_treat = (obj_dml_data.n_treat == 1)
        binary_treat = (type_of_target(obj_dml_data.d) == 'binary')
        zero_one_treat = np.all((np.power(obj_dml_data.d, 2) - obj_dml_data.d) == 0)
        if not (one_treat & binary_treat & zero_one_treat):
            raise ValueError('Incompatible data. '
                             'To fit an IRM model with DML '
                             'exactly one binary variable with values 0 and 1 '
                             'needs to be specified as treatment variable.')
        return

    def _nuisance_est(self, smpls, n_jobs_cv, external_predictions, return_models=False):
        x, y = check_X_y(self._dml_data.x, self._dml_data.y,
                         force_all_finite=False)
        x, d = check_X_y(x, self._dml_data.d,
                         force_all_finite=False)
        # get train indices for d == 0 and d == 1
        smpls_d0, smpls_d1 = _get_cond_smpls(smpls, d)
        g0_external = external_predictions['ml_g0'] is not None
        g1_external = external_predictions['ml_g1'] is not None
        m_external = external_predictions['ml_m'] is not None

        # nuisance g
        if g0_external:
            # use external predictions
            g_hat0 = {'preds': external_predictions['ml_g0'],
                      'targets': None,
                      'models': None}
        else:
            g_hat0 = _dml_cv_predict(self._learner['ml_g'], x, y, smpls=smpls_d0, n_jobs=n_jobs_cv,
                                     est_params=self._get_params('ml_g0'), method=self._predict_method['ml_g'],
                                     return_models=return_models)
            _check_finite_predictions(g_hat0['preds'], self._learner['ml_g'], 'ml_g', smpls)
            g_hat0['targets'] = _cond_targets(g_hat0['targets'], cond_sample=(d == 0))

            if self._dml_data.binary_outcome:
                binary_preds = (type_of_target(g_hat0['preds']) == 'binary')
                zero_one_preds = np.all((np.power(g_hat0['preds'], 2) - g_hat0['preds']) == 0)
                if binary_preds & zero_one_preds:
                    raise ValueError(f'For the binary outcome variable {self._dml_data.y_col}, '
                                     f'predictions obtained with the ml_g learner {str(self._learner["ml_g"])} are also '
                                     'observed to be binary with values 0 and 1. Make sure that for classifiers '
                                     'probabilities and not labels are predicted.')

        if g1_external:
            # use external predictions
            g_hat1 = {'preds': external_predictions['ml_g1'],
                      'targets': None,
                      'models': None}
        else:
            g_hat1 = _dml_cv_predict(self._learner['ml_g'], x, y, smpls=smpls_d1, n_jobs=n_jobs_cv,
                                     est_params=self._get_params('ml_g1'), method=self._predict_method['ml_g'],
                                     return_models=return_models)
            _check_finite_predictions(g_hat1['preds'], self._learner['ml_g'], 'ml_g', smpls)
            # adjust target values to consider only compatible subsamples
            g_hat1['targets'] = _cond_targets(g_hat1['targets'], cond_sample=(d == 1))

        if self._dml_data.binary_outcome:
            binary_preds = (type_of_target(g_hat1['preds']) == 'binary')
            zero_one_preds = np.all((np.power(g_hat1['preds'], 2) - g_hat1['preds']) == 0)
            if binary_preds & zero_one_preds:
                raise ValueError(f'For the binary outcome variable {self._dml_data.y_col}, '
                                 f'predictions obtained with the ml_g learner {str(self._learner["ml_g"])} are also '
                                 'observed to be binary with values 0 and 1. Make sure that for classifiers '
                                 'probabilities and not labels are predicted.')

        # nuisance m
        if m_external:
            # use external predictions
            m_hat = {'preds': external_predictions['ml_m'],
                     'targets': None,
                     'models': None}
        else:
            m_hat = _dml_cv_predict(self._learner['ml_m'], x, d, smpls=smpls, n_jobs=n_jobs_cv,
                                    est_params=self._get_params('ml_m'), method=self._predict_method['ml_m'],
                                    return_models=return_models)
            _check_finite_predictions(m_hat['preds'], self._learner['ml_m'], 'ml_m', smpls)
            _check_is_propensity(m_hat['preds'], self._learner['ml_m'], 'ml_m', smpls, eps=1e-12)
            m_hat['preds'] = _trimm(m_hat['preds'], self.trimming_rule, self.trimming_threshold)

        psi_a, psi_b = self._score_elements(y, d,
                                            g_hat0['preds'], g_hat1['preds'], m_hat['preds'],
                                            smpls)
        psi_elements = {'psi_a': psi_a,
                        'psi_b': psi_b}
        preds = {'predictions': {'ml_g0': g_hat0['preds'],
                                 'ml_g1': g_hat1['preds'],
                                 'ml_m': m_hat['preds']},
                 'targets': {'ml_g0': g_hat0['targets'],
                             'ml_g1': g_hat1['targets'],
                             'ml_m': m_hat['targets']},
                 'models': {'ml_g0': g_hat0['models'],
                            'ml_g1': g_hat1['models'],
                            'ml_m': m_hat['models']}
                 }

        return psi_elements, preds

    def _score_elements(self, y, d, g_hat0, g_hat1, m_hat, smpls):

        # fraction of treated for ATTE
        p_hat = None
        if self.score == 'ATTE':
            p_hat = np.mean(d)

        m_hat_adj = np.full_like(m_hat, np.nan, dtype='float64')
        if self.normalize_ipw:
            if self.dml_procedure == 'dml1':
                for _, test_index in smpls:
                    m_hat_adj[test_index] = _normalize_ipw(m_hat[test_index], d[test_index])
            else:
                m_hat_adj = _normalize_ipw(m_hat, d)
        else:
            m_hat_adj = m_hat

        # compute residuals
        u_hat0 = y - g_hat0
        u_hat1 = None
        if self.score == 'ATE':
            u_hat1 = y - g_hat1

        if isinstance(self.score, str):
            if self.score == 'ATE':
<<<<<<< HEAD
                weights, weights_bar = self._get_weights()
                psi_b = weights * (g_hat1 - g_hat0) \
                    + weights_bar * (
                        np.divide(np.multiply(d, u_hat1), m_hat)
                        - np.divide(np.multiply(1.0-d, u_hat0), 1.0 - m_hat))
                psi_a = np.full_like(m_hat, -1.0)
=======
                psi_b = g_hat1 - g_hat0 \
                    + np.divide(np.multiply(d, u_hat1), m_hat_adj) \
                    - np.divide(np.multiply(1.0-d, u_hat0), 1.0 - m_hat_adj)
                psi_a = np.full_like(m_hat_adj, -1.0)
>>>>>>> 17733843
            else:
                assert self.score == 'ATTE'
                psi_b = np.divide(np.multiply(d, u_hat0), p_hat) \
                    - np.divide(np.multiply(m_hat_adj, np.multiply(1.0-d, u_hat0)),
                                np.multiply(p_hat, (1.0 - m_hat_adj)))
                psi_a = - np.divide(d, p_hat)
        else:
            assert callable(self.score)
            psi_a, psi_b = self.score(y=y, d=d,
                                      g_hat0=g_hat0, g_hat1=g_hat1, m_hat=m_hat_adj,
                                      smpls=smpls)

        return psi_a, psi_b

    def _sensitivity_element_est(self, preds):
        # set elments for readability
        y = self._dml_data.y
        d = self._dml_data.d

        m_hat = preds['predictions']['ml_m']
        g_hat0 = preds['predictions']['ml_g0']
        g_hat1 = preds['predictions']['ml_g1']

        # use weights make this extendable
        if self.score == 'ATE':
            weights, weights_bar = self._get_weights()
        else:
            assert self.score == 'ATTE'
            weights = np.divide(d, np.mean(d))
            weights_bar = np.divide(m_hat, np.mean(d))

        sigma2_score_element = np.square(y - np.multiply(d, g_hat1) - np.multiply(1.0-d, g_hat0))
        sigma2 = np.mean(sigma2_score_element)
        psi_sigma2 = sigma2_score_element - sigma2

        # calc m(W,alpha) and Riesz representer
        m_alpha = np.multiply(weights, np.multiply(weights_bar, (np.divide(1.0, m_hat) + np.divide(1.0, 1.0-m_hat))))
        rr = np.multiply(weights_bar, (np.divide(d, m_hat) - np.divide(1.0-d, 1.0-m_hat)))

        nu2_score_element = np.multiply(2.0, m_alpha) - np.square(rr)
        nu2 = np.mean(nu2_score_element)
        psi_nu2 = nu2_score_element - nu2

        element_dict = {'sigma2': sigma2,
                        'nu2': nu2,
                        'psi_sigma2': psi_sigma2,
                        'psi_nu2': psi_nu2}
        return element_dict

    def _nuisance_tuning(self, smpls, param_grids, scoring_methods, n_folds_tune, n_jobs_cv,
                         search_mode, n_iter_randomized_search):
        x, y = check_X_y(self._dml_data.x, self._dml_data.y,
                         force_all_finite=False)
        x, d = check_X_y(x, self._dml_data.d,
                         force_all_finite=False)
        # get train indices for d == 0 and d == 1
        smpls_d0, smpls_d1 = _get_cond_smpls(smpls, d)

        if scoring_methods is None:
            scoring_methods = {'ml_g': None,
                               'ml_m': None}

        train_inds = [train_index for (train_index, _) in smpls]
        train_inds_d0 = [train_index for (train_index, _) in smpls_d0]
        train_inds_d1 = [train_index for (train_index, _) in smpls_d1]
        g0_tune_res = _dml_tune(y, x, train_inds_d0,
                                self._learner['ml_g'], param_grids['ml_g'], scoring_methods['ml_g'],
                                n_folds_tune, n_jobs_cv, search_mode, n_iter_randomized_search)
        g1_tune_res = list()
        g1_tune_res = _dml_tune(y, x, train_inds_d1,
                                self._learner['ml_g'], param_grids['ml_g'], scoring_methods['ml_g'],
                                n_folds_tune, n_jobs_cv, search_mode, n_iter_randomized_search)

        m_tune_res = _dml_tune(d, x, train_inds,
                               self._learner['ml_m'], param_grids['ml_m'], scoring_methods['ml_m'],
                               n_folds_tune, n_jobs_cv, search_mode, n_iter_randomized_search)

        g0_best_params = [xx.best_params_ for xx in g0_tune_res]
        g1_best_params = [xx.best_params_ for xx in g1_tune_res]
        m_best_params = [xx.best_params_ for xx in m_tune_res]

        params = {'ml_g0': g0_best_params,
                  'ml_g1': g1_best_params,
                  'ml_m': m_best_params}
        tune_res = {'g0_tune': g0_tune_res,
                    'g1_tune': g1_tune_res,
                    'm_tune': m_tune_res}

        res = {'params': params,
               'tune_res': tune_res}

        return res

    def cate(self, basis, is_gate=False):
        """
        Calculate conditional average treatment effects (CATE) for a given basis.

        Parameters
        ----------
        basis : :class:`pandas.DataFrame`
            The basis for estimating the best linear predictor. Has to have the shape ``(n_obs, d)``,
            where ``n_obs`` is the number of observations and ``d`` is the number of predictors.
        is_gate : bool
            Indicates whether the basis is constructed for GATEs (dummy-basis).
            Default is ``False``.

        Returns
        -------
        model : :class:`doubleML.DoubleMLBLP`
            Best linear Predictor model.
        """
        valid_score = ['ATE']
        if self.score not in valid_score:
            raise ValueError('Invalid score ' + self.score + '. ' +
                             'Valid score ' + ' or '.join(valid_score) + '.')

        if self.n_rep != 1:
            raise NotImplementedError('Only implemented for one repetition. ' +
                                      f'Number of repetitions is {str(self.n_rep)}.')

        # define the orthogonal signal
        orth_signal = self.psi_elements['psi_b'].reshape(-1)
        # fit the best linear predictor
        model = DoubleMLBLP(orth_signal, basis=basis, is_gate=is_gate)
        model.fit()
        return model

    def gate(self, groups):
        """
        Calculate group average treatment effects (GATE) for groups.

        Parameters
        ----------
        groups : :class:`pandas.DataFrame`
            The group indicator for estimating the best linear predictor. Groups should be mutually exclusive.
            Has to be dummy coded with shape ``(n_obs, d)``, where ``n_obs`` is the number of observations
            and ``d`` is the number of groups or ``(n_obs, 1)`` and contain the corresponding groups (as str).

        Returns
        -------
        model : :class:`doubleML.DoubleMLBLP`
            Best linear Predictor model for Group Effects.
        """
        if not isinstance(groups, pd.DataFrame):
            raise TypeError('Groups must be of DataFrame type. '
                            f'Groups of type {str(type(groups))} was passed.')

        if not all(groups.dtypes == bool) or all(groups.dtypes == int):
            if groups.shape[1] == 1:
                groups = pd.get_dummies(groups, prefix='Group', prefix_sep='_')
            else:
                raise TypeError('Columns of groups must be of bool type or int type (dummy coded). '
                                'Alternatively, groups should only contain one column.')

        if any(groups.sum(0) <= 5):
            warnings.warn('At least one group effect is estimated with less than 6 observations.')

        model = self.cate(groups, is_gate=True)
        return model

    def policy_tree(self, features, depth=2, **tree_params):
        """
        Estimate a decision tree for optimal treatment policy by weighted classification.

        Parameters
        ----------
        depth : int
            The depth of the estimated decision tree.
            Has to be larger than 0. Deeper trees derive a more complex decision policy. Default is ``2``.

        features : :class:`pandas.DataFrame`
            The covariates on which the policy tree is learned.
            Has to be of shape ``(n_obs, d)``, where ``n_obs`` is the number of observations
            and ``d`` is the number of covariates to be included.

        **tree_params : dict
            Parameters that are forwarded to the :class:`sklearn.tree.DecisionTreeClassifier`.
            Note that by default we perform minimal pruning by setting the ``ccp_alpha = 0.01`` and
            ``min_samples_leaf = 8``. This can be adjusted.

        Returns
        -------
        model : :class:`doubleML.DoubleMLPolicyTree`
            Policy tree model.
        """
        valid_score = ['ATE']
        if self.score not in valid_score:
            raise ValueError('Invalid score ' + self.score + '. ' +
                             'Valid score ' + ' or '.join(valid_score) + '.')

        if self.n_rep != 1:
            raise NotImplementedError('Only implemented for one repetition. ' +
                                      f'Number of repetitions is {str(self.n_rep)}.')

        _check_integer(depth, "Depth", 0)

        if not isinstance(features, pd.DataFrame):
            raise TypeError('Covariates must be of DataFrame type. '
                            f'Covariates of type {str(type(features))} was passed.')

        orth_signal = self.psi_elements['psi_b'].reshape(-1)

        model = DoubleMLPolicyTree(orth_signal, depth=depth, features=features, **tree_params).fit()

        return model<|MERGE_RESOLUTION|>--- conflicted
+++ resolved
@@ -11,14 +11,9 @@
 from .double_ml_data import DoubleMLData
 from .double_ml_score_mixins import LinearScoreMixin
 
-<<<<<<< HEAD
-from ._utils import _dml_cv_predict, _get_cond_smpls, _dml_tune, _trimm, _normalize_ipw
+from ._utils import _dml_cv_predict, _get_cond_smpls, _dml_tune, _trimm, _normalize_ipw, _cond_targets
 from ._utils_checks import _check_score, _check_trimming, _check_finite_predictions, _check_is_propensity, _check_integer, \
     _check_weights
-=======
-from ._utils import _dml_cv_predict, _get_cond_smpls, _dml_tune, _trimm, _normalize_ipw, _cond_targets
-from ._utils_checks import _check_score, _check_trimming, _check_finite_predictions, _check_is_propensity, _check_integer
->>>>>>> 17733843
 
 
 class DoubleMLIRM(LinearScoreMixin, DoubleML):
@@ -362,19 +357,12 @@
 
         if isinstance(self.score, str):
             if self.score == 'ATE':
-<<<<<<< HEAD
                 weights, weights_bar = self._get_weights()
                 psi_b = weights * (g_hat1 - g_hat0) \
                     + weights_bar * (
-                        np.divide(np.multiply(d, u_hat1), m_hat)
-                        - np.divide(np.multiply(1.0-d, u_hat0), 1.0 - m_hat))
-                psi_a = np.full_like(m_hat, -1.0)
-=======
-                psi_b = g_hat1 - g_hat0 \
-                    + np.divide(np.multiply(d, u_hat1), m_hat_adj) \
-                    - np.divide(np.multiply(1.0-d, u_hat0), 1.0 - m_hat_adj)
+                        np.divide(np.multiply(d, u_hat1), m_hat_adj)
+                        - np.divide(np.multiply(1.0-d, u_hat0), 1.0 - m_hat_adj))
                 psi_a = np.full_like(m_hat_adj, -1.0)
->>>>>>> 17733843
             else:
                 assert self.score == 'ATTE'
                 psi_b = np.divide(np.multiply(d, u_hat0), p_hat) \
