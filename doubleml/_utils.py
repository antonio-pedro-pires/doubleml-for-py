--- conflicted
+++ resolved
@@ -217,7 +217,13 @@
     return
 
 
-<<<<<<< HEAD
+def _check_is_propensity(preds, learner, learner_name, smpls, eps=1e-12):
+    test_indices = np.concatenate([test_index for _, test_index in smpls])
+    if any((preds[test_indices] < eps) | (preds[test_indices] > 1 - eps)):
+        warnings.warn(f'Propensity predictions from learner {str(learner)} for'
+                      f' {learner_name} are close to zero or one (eps={eps}).')
+    return
+
 def _trimm(preds, trimming_rule, trimming_threshold):
     if trimming_rule == 'truncate':
         preds[preds < trimming_threshold] = trimming_threshold
@@ -314,12 +320,4 @@
         f_b = score(b_guess[1])
         s_different = (np.sign(f_a) != np.sign(f_b))
         delta += 0.1
-    return s_different, b_guess
-=======
-def _check_is_propensity(preds, learner, learner_name, smpls, eps=1e-12):
-    test_indices = np.concatenate([test_index for _, test_index in smpls])
-    if any((preds[test_indices] < eps) | (preds[test_indices] > 1 - eps)):
-        warnings.warn(f'Propensity predictions from learner {str(learner)} for'
-                      f' {learner_name} are close to zero or one (eps={eps}).')
-    return
->>>>>>> 32298ee0
+    return s_different, b_guess