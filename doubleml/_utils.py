import numpy as np
import warnings

from sklearn.model_selection import cross_val_predict
from sklearn.base import clone
from sklearn.preprocessing import LabelEncoder
<<<<<<< HEAD
from sklearn.model_selection import KFold, GridSearchCV, RandomizedSearchCV
from sklearn.utils.multiclass import type_of_target

from statsmodels.nonparametric.kde import KDEUnivariate
=======
from sklearn.model_selection import KFold
from sklearn.model_selection import GridSearchCV, RandomizedSearchCV
from sklearn.metrics import mean_squared_error
>>>>>>> 882a5563

from joblib import Parallel, delayed


def _assure_2d_array(x):
    if x.ndim == 1:
        x = x.reshape(-1, 1)
    elif x.ndim > 2:
        raise ValueError('Only one- or two-dimensional arrays are allowed')
    return x


def _get_cond_smpls(smpls, bin_var):
    smpls_0 = [(np.intersect1d(np.where(bin_var == 0)[0], train), test) for train, test in smpls]
    smpls_1 = [(np.intersect1d(np.where(bin_var == 1)[0], train), test) for train, test in smpls]
    return smpls_0, smpls_1


def _check_is_partition(smpls, n_obs):
    test_indices = np.concatenate([test_index for _, test_index in smpls])
    if len(test_indices) != n_obs:
        return False
    hit = np.zeros(n_obs, dtype=bool)
    hit[test_indices] = True
    if not np.all(hit):
        return False
    return True


def _check_all_smpls(all_smpls, n_obs, check_intersect=False):
    all_smpls_checked = list()
    for smpl in all_smpls:
        all_smpls_checked.append(_check_smpl_split(smpl, n_obs, check_intersect))
    return all_smpls_checked


def _check_smpl_split(smpl, n_obs, check_intersect=False):
    smpl_checked = list()
    for tpl in smpl:
        smpl_checked.append(_check_smpl_split_tpl(tpl, n_obs, check_intersect))
    return smpl_checked


def _check_smpl_split_tpl(tpl, n_obs, check_intersect=False):
    train_index = np.sort(np.array(tpl[0]))
    test_index = np.sort(np.array(tpl[1]))

    if not issubclass(train_index.dtype.type, np.integer):
        raise TypeError('Invalid sample split. Train indices must be of type integer.')
    if not issubclass(test_index.dtype.type, np.integer):
        raise TypeError('Invalid sample split. Test indices must be of type integer.')

    if check_intersect:
        if set(train_index) & set(test_index):
            raise ValueError('Invalid sample split. Intersection of train and test indices is not empty.')

    if len(np.unique(train_index)) != len(train_index):
        raise ValueError('Invalid sample split. Train indices contain non-unique entries.')
    if len(np.unique(test_index)) != len(test_index):
        raise ValueError('Invalid sample split. Test indices contain non-unique entries.')

    # we sort the indices above
    # if not np.all(np.diff(train_index) > 0):
    #     raise NotImplementedError('Invalid sample split. Only sorted train indices are supported.')
    # if not np.all(np.diff(test_index) > 0):
    #     raise NotImplementedError('Invalid sample split. Only sorted test indices are supported.')

    if not set(train_index).issubset(range(n_obs)):
        raise ValueError('Invalid sample split. Train indices must be in [0, n_obs).')
    if not set(test_index).issubset(range(n_obs)):
        raise ValueError('Invalid sample split. Test indices must be in [0, n_obs).')

    return train_index, test_index


def _fit(estimator, x, y, train_index, idx=None):
    estimator.fit(x[train_index, :], y[train_index])
    return estimator, idx


def _dml_cv_predict(estimator, x, y, smpls=None,
                    n_jobs=None, est_params=None, method='predict', return_train_preds=False, return_models=False):
    n_obs = x.shape[0]

    smpls_is_partition = _check_is_partition(smpls, n_obs)
    fold_specific_params = (est_params is not None) & (not isinstance(est_params, dict))
    fold_specific_target = isinstance(y, list)
    manual_cv_predict = (not smpls_is_partition) | return_train_preds | fold_specific_params | fold_specific_target \
        | return_models

    res = {'models': None}
    if not manual_cv_predict:
        if est_params is None:
            # if there are no parameters set we redirect to the standard method
            preds = cross_val_predict(clone(estimator), x, y, cv=smpls, n_jobs=n_jobs, method=method)
        else:
            assert isinstance(est_params, dict)
            # if no fold-specific parameters we redirect to the standard method
            # warnings.warn("Using the same (hyper-)parameters for all folds")
            preds = cross_val_predict(clone(estimator).set_params(**est_params), x, y, cv=smpls, n_jobs=n_jobs,
                                      method=method)
        if method == 'predict_proba':
            res['preds'] = preds[:, 1]
        else:
            res['preds'] = preds
        res['targets'] = np.copy(y)
    else:
        if not smpls_is_partition:
            assert not fold_specific_target, 'combination of fold-specific y and no cross-fitting not implemented yet'
            assert len(smpls) == 1

        if method == 'predict_proba':
            assert not fold_specific_target  # fold_specific_target only needed for PLIV.partialXZ
            y = np.asarray(y)
            le = LabelEncoder()
            y = le.fit_transform(y)

        parallel = Parallel(n_jobs=n_jobs, verbose=0, pre_dispatch='2*n_jobs')

        if fold_specific_target:
            y_list = list()
            for idx, (train_index, _) in enumerate(smpls):
                xx = np.full(n_obs, np.nan)
                xx[train_index] = y[idx]
                y_list.append(xx)
        else:
            # just replicate the y in a list
            y_list = [y] * len(smpls)

        if est_params is None:
            fitted_models = parallel(delayed(_fit)(
                clone(estimator), x, y_list[idx], train_index, idx)
                                     for idx, (train_index, test_index) in enumerate(smpls))
        elif isinstance(est_params, dict):
            # warnings.warn("Using the same (hyper-)parameters for all folds")
            fitted_models = parallel(delayed(_fit)(
                clone(estimator).set_params(**est_params), x, y_list[idx], train_index, idx)
                                     for idx, (train_index, test_index) in enumerate(smpls))
        else:
            assert len(est_params) == len(smpls), 'provide one parameter setting per fold'
            fitted_models = parallel(delayed(_fit)(
                clone(estimator).set_params(**est_params[idx]), x, y_list[idx], train_index, idx)
                                     for idx, (train_index, test_index) in enumerate(smpls))

        preds = np.full(n_obs, np.nan)
        targets = np.full(n_obs, np.nan)
        train_preds = list()
        train_targets = list()
        for idx, (train_index, test_index) in enumerate(smpls):
            assert idx == fitted_models[idx][1]
            pred_fun = getattr(fitted_models[idx][0], method)
            if method == 'predict_proba':
                preds[test_index] = pred_fun(x[test_index, :])[:, 1]
            else:
                preds[test_index] = pred_fun(x[test_index, :])

            if fold_specific_target:
                # targets not available for fold specific target
                targets = None
            else:
                targets[test_index] = y[test_index]

            if return_train_preds:
                train_preds.append(pred_fun(x[train_index, :]))
                train_targets.append(y[train_index])

        res['preds'] = preds
        res['targets'] = targets
        if return_train_preds:
            res['train_preds'] = train_preds
            res['train_targets'] = train_targets
        if return_models:
            fold_ids = [xx[1] for xx in fitted_models]
            if not np.alltrue(fold_ids == np.arange(len(smpls))):
                raise RuntimeError('export of fitted models failed')
            res['models'] = [xx[0] for xx in fitted_models]

    return res


def _dml_tune(y, x, train_inds,
              learner, param_grid, scoring_method,
              n_folds_tune, n_jobs_cv, search_mode, n_iter_randomized_search):
    tune_res = list()
    for train_index in train_inds:
        tune_resampling = KFold(n_splits=n_folds_tune, shuffle=True)
        if search_mode == 'grid_search':
            g_grid_search = GridSearchCV(learner, param_grid,
                                         scoring=scoring_method,
                                         cv=tune_resampling, n_jobs=n_jobs_cv)
        else:
            assert search_mode == 'randomized_search'
            g_grid_search = RandomizedSearchCV(learner, param_grid,
                                               scoring=scoring_method,
                                               cv=tune_resampling, n_jobs=n_jobs_cv,
                                               n_iter=n_iter_randomized_search)
        tune_res.append(g_grid_search.fit(x[train_index, :], y[train_index]))

    return tune_res


def _draw_weights(method, n_rep_boot, n_obs):
    if method == 'Bayes':
        weights = np.random.exponential(scale=1.0, size=(n_rep_boot, n_obs)) - 1.
    elif method == 'normal':
        weights = np.random.normal(loc=0.0, scale=1.0, size=(n_rep_boot, n_obs))
    elif method == 'wild':
        xx = np.random.normal(loc=0.0, scale=1.0, size=(n_rep_boot, n_obs))
        yy = np.random.normal(loc=0.0, scale=1.0, size=(n_rep_boot, n_obs))
        weights = xx / np.sqrt(2) + (np.power(yy, 2) - 1) / 2
    else:
        raise ValueError('invalid boot method')

    return weights


def _check_finite_predictions(preds, learner, learner_name, smpls):
    test_indices = np.concatenate([test_index for _, test_index in smpls])
    if not np.all(np.isfinite(preds[test_indices])):
        raise ValueError(f'Predictions from learner {str(learner)} for {learner_name} are not finite.')
    return


def _check_is_propensity(preds, learner, learner_name, smpls, eps=1e-12):
    test_indices = np.concatenate([test_index for _, test_index in smpls])
    if any((preds[test_indices] < eps) | (preds[test_indices] > 1 - eps)):
        warnings.warn(f'Propensity predictions from learner {str(learner)} for'
                      f' {learner_name} are close to zero or one (eps={eps}).')
    return


<<<<<<< HEAD
def _trimm(preds, trimming_rule, trimming_threshold):
    if trimming_rule == 'truncate':
        preds[preds < trimming_threshold] = trimming_threshold
        preds[preds > 1 - trimming_threshold] = 1 - trimming_threshold
    return preds


def _predict_zero_one_propensity(learner, X):
    pred_proba = learner.predict_proba(X)
    if pred_proba.shape[1] == 2:
        res = pred_proba[:, 1]
    else:
        warnings.warn("Subsample has not common support. Results are based on adjusted propensities.")
        res = learner.predict(X)
    return res


def _check_contains_iv(obj_dml_data):
    if obj_dml_data.z_cols is not None:
        raise ValueError('Incompatible data. ' +
                         ' and '.join(obj_dml_data.z_cols) +
                         ' have been set as instrumental variable(s). '
                         'To fit an local model see the documentation.')


def _check_zero_one_treatment(obj_dml):
    one_treat = (obj_dml._dml_data.n_treat == 1)
    binary_treat = (type_of_target(obj_dml._dml_data.d) == 'binary')
    zero_one_treat = np.all((np.power(obj_dml._dml_data.d, 2) - obj_dml._dml_data.d) == 0)
    if not (one_treat & binary_treat & zero_one_treat):
        raise ValueError('Incompatible data. '
                         f'To fit an {str(obj_dml.score)} model with DML '
                         'exactly one binary variable with values 0 and 1 '
                         'needs to be specified as treatment variable.')


def _check_quantile(quantile):
    if not isinstance(quantile, float):
        raise TypeError('Quantile has to be a float. ' +
                        f'Object of type {str(type(quantile))} passed.')

    if (quantile <= 0) | (quantile >= 1):
        raise ValueError('Quantile has be between 0 or 1. ' +
                         f'Quantile {str(quantile)} passed.')
    return


def _check_treatment(treatment):
    if not isinstance(treatment, int):
        raise TypeError('Treatment indicator has to be an integer. ' +
                        f'Object of type {str(type(treatment))} passed.')

    if (treatment != 0) & (treatment != 1):
        raise ValueError('Treatment indicator has be either 0 or 1. ' +
                         f'Treatment indicator {str(treatment)} passed.')
    return


def _check_trimming(trimming_rule, trimming_threshold):
    valid_trimming_rule = ['truncate']
    if trimming_rule not in valid_trimming_rule:
        raise ValueError('Invalid trimming_rule ' + str(trimming_rule) + '. ' +
                         'Valid trimming_rule ' + ' or '.join(valid_trimming_rule) + '.')
    if not isinstance(trimming_threshold, float):
        raise TypeError('trimming_threshold has to be a float. ' +
                        f'Object of type {str(type(trimming_threshold))} passed.')
    if (trimming_threshold <= 0) | (trimming_threshold >= 0.5):
        raise ValueError('Invalid trimming_threshold ' + str(trimming_threshold) + '. ' +
                         'trimming_threshold has to be between 0 and 0.5.')
    return


def _check_score(score, valid_score):
    if isinstance(score, str):
        if score not in valid_score:
            raise ValueError('Invalid score ' + score + '. ' +
                             'Valid score ' + ' or '.join(valid_score) + '.')
    else:
        raise TypeError('Invalid score. ' +
                        'Valid score ' + ' or '.join(valid_score) + '.')
    return


def _get_bracket_guess(score, coef_start, coef_bounds):
    max_bracket_length = coef_bounds[1] - coef_bounds[0]
    b_guess = coef_bounds
    delta = 0.1
    s_different = False
    while (not s_different) & (delta <= 1.0):
        a = np.maximum(coef_start - delta * max_bracket_length / 2, coef_bounds[0])
        b = np.minimum(coef_start + delta * max_bracket_length / 2, coef_bounds[1])
        b_guess = (a, b)
        f_a = score(b_guess[0])
        f_b = score(b_guess[1])
        s_different = (np.sign(f_a) != np.sign(f_b))
        delta += 0.1
    return s_different, b_guess


def _default_kde(u, weights):
    dens = KDEUnivariate(u)
    dens.fit(kernel='gau', bw='silverman', weights=weights, fft=False)

    return dens.evaluate(0)


def _normalize_ipw(propensity, treatment):
    mean_treat1 = np.mean(np.divide(treatment, propensity))
    mean_treat0 = np.mean(np.divide(1.0-treatment, 1.0-propensity))
    normalized_weights = np.multiply(treatment, np.multiply(propensity, mean_treat1)) \
        + np.multiply(1.0-treatment, 1.0 - np.multiply(1.0-propensity, mean_treat0))

    return normalized_weights
=======
def _rmse(y_true, y_pred):
    subset = np.logical_not(np.isnan(y_true))
    rmse = mean_squared_error(y_true[subset], y_pred[subset], squared=False)
    return rmse
>>>>>>> 882a5563
<|MERGE_RESOLUTION|>--- conflicted
+++ resolved
@@ -4,16 +4,11 @@
 from sklearn.model_selection import cross_val_predict
 from sklearn.base import clone
 from sklearn.preprocessing import LabelEncoder
-<<<<<<< HEAD
 from sklearn.model_selection import KFold, GridSearchCV, RandomizedSearchCV
+from sklearn.metrics import mean_squared_error
 from sklearn.utils.multiclass import type_of_target
 
 from statsmodels.nonparametric.kde import KDEUnivariate
-=======
-from sklearn.model_selection import KFold
-from sklearn.model_selection import GridSearchCV, RandomizedSearchCV
-from sklearn.metrics import mean_squared_error
->>>>>>> 882a5563
 
 from joblib import Parallel, delayed
 
@@ -245,7 +240,12 @@
     return
 
 
-<<<<<<< HEAD
+def _rmse(y_true, y_pred):
+    subset = np.logical_not(np.isnan(y_true))
+    rmse = mean_squared_error(y_true[subset], y_pred[subset], squared=False)
+    return rmse
+
+
 def _trimm(preds, trimming_rule, trimming_threshold):
     if trimming_rule == 'truncate':
         preds[preds < trimming_threshold] = trimming_threshold
@@ -358,10 +358,4 @@
     normalized_weights = np.multiply(treatment, np.multiply(propensity, mean_treat1)) \
         + np.multiply(1.0-treatment, 1.0 - np.multiply(1.0-propensity, mean_treat0))
 
-    return normalized_weights
-=======
-def _rmse(y_true, y_pred):
-    subset = np.logical_not(np.isnan(y_true))
-    rmse = mean_squared_error(y_true[subset], y_pred[subset], squared=False)
-    return rmse
->>>>>>> 882a5563
+    return normalized_weights