--- conflicted
+++ resolved
@@ -101,8 +101,7 @@
     assert dml_iivm.dml_procedure == 'dml2'
     assert dml_iivm.trimming_rule == 'truncate'
     assert dml_iivm.trimming_threshold == 1e-2
-<<<<<<< HEAD
-
+    assert not dml_iivm._normalize_ipw
 
 @pytest.mark.ci
 def test_cvar_defaults():
@@ -147,7 +146,4 @@
     assert dml_qte.dml_procedure == 'dml2'
     assert dml_qte.trimming_rule == 'truncate'
     assert dml_qte.trimming_threshold == 1e-2
-    assert dml_qte.normalize_ipw
-=======
-    assert not dml_iivm._normalize_ipw
->>>>>>> 192e88a0
+    assert dml_qte.normalize_ipw