--- conflicted
+++ resolved
@@ -99,8 +99,7 @@
     assert dml_iivm.subgroups == {'always_takers': True, 'never_takers': True}
     assert dml_iivm.dml_procedure == 'dml2'
     assert dml_iivm.trimming_rule == 'truncate'
-<<<<<<< HEAD
-    assert dml_iivm.trimming_threshold == 1e-12
+    assert dml_iivm.trimming_threshold == 1e-2
 
 
 @pytest.mark.ci
@@ -146,7 +145,4 @@
     assert dml_qte.dml_procedure == 'dml2'
     assert dml_qte.trimming_rule == 'truncate'
     assert dml_qte.trimming_threshold == 1e-2
-    assert dml_qte.normalize_ipw
-=======
-    assert dml_iivm.trimming_threshold == 1e-2
->>>>>>> 3870ac7b
+    assert dml_qte.normalize_ipw