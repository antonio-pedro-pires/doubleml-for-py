import numpy as np
import pytest
import math

from sklearn.base import clone

from sklearn.linear_model import LogisticRegression
from sklearn.ensemble import RandomForestRegressor

import doubleml as dml

from ._utils import draw_smpls
from ._utils_irm_manual import fit_irm, boot_irm, tune_nuisance_irm


@pytest.fixture(scope='module',
                params=[RandomForestRegressor()])
def learner_g(request):
    return request.param


@pytest.fixture(scope='module',
                params=[LogisticRegression()])
def learner_m(request):
    return request.param


@pytest.fixture(scope='module',
                params=['ATE', 'ATTE'])
def score(request):
    return request.param


@pytest.fixture(scope='module',
                params=['dml2'])
def dml_procedure(request):
    return request.param


@pytest.fixture(scope='module',
                params=[True, False])
def tune_on_folds(request):
    return request.param


def get_par_grid(learner):
    if learner.__class__ in [RandomForestRegressor]:
        par_grid = {'n_estimators': [5, 10, 20]}
    else:
        assert learner.__class__ in [LogisticRegression]
        par_grid = {'C': np.logspace(-4, 2, 10)}
    return par_grid


@pytest.fixture(scope='module')
def dml_irm_fixture(generate_data_irm, learner_g, learner_m, score, dml_procedure, tune_on_folds):
    par_grid = {'ml_g': get_par_grid(learner_g),
                'ml_m': get_par_grid(learner_m)}
    n_folds_tune = 4

    boot_methods = ['normal']
    n_folds = 2
    n_rep_boot = 499

    # collect data
    (x, y, d) = generate_data_irm

    # Set machine learning methods for m & g
    ml_g = clone(learner_g)
    ml_m = clone(learner_m)

    np.random.seed(3141)
    obj_dml_data = dml.DoubleMLData.from_arrays(x, y, d)
    dml_irm_obj = dml.DoubleMLIRM(obj_dml_data,
                                  ml_g, ml_m,
                                  n_folds,
                                  score=score,
                                  dml_procedure=dml_procedure)

    # tune hyperparameters
    _ = dml_irm_obj.tune(par_grid, tune_on_folds=tune_on_folds, n_folds_tune=n_folds_tune)

    dml_irm_obj.fit()

    np.random.seed(3141)
    n_obs = len(y)
    all_smpls = draw_smpls(n_obs, n_folds)
    smpls = all_smpls[0]

    if tune_on_folds:
        g0_params, g1_params, m_params = tune_nuisance_irm(y, x, d,
                                                           clone(learner_g), clone(learner_m), smpls, score,
                                                           n_folds_tune,
                                                           par_grid['ml_g'], par_grid['ml_m'])
    else:
        xx = [(np.arange(len(y)), np.array([]))]
        g0_params, g1_params, m_params = tune_nuisance_irm(y, x, d,
                                                           clone(learner_g), clone(learner_m), xx, score,
                                                           n_folds_tune,
                                                           par_grid['ml_g'], par_grid['ml_m'])
        g0_params = g0_params * n_folds
        m_params = m_params * n_folds
        if score == 'ATE':
            g1_params = g1_params * n_folds
        else:
            assert score == 'ATTE'
            g1_params = None

    res_manual = fit_irm(y, x, d, clone(learner_g), clone(learner_m),
                         all_smpls, dml_procedure, score,
                         g0_params=g0_params, g1_params=g1_params, m_params=m_params)

    res_dict = {'coef': dml_irm_obj.coef,
                'coef_manual': res_manual['theta'],
                'se': dml_irm_obj.se,
                'se_manual': res_manual['se'],
                'boot_methods': boot_methods}

    for bootstrap in boot_methods:
        np.random.seed(3141)
<<<<<<< HEAD
        boot_theta, boot_t_stat = boot_irm(y, d, res_manual['thetas'], res_manual['ses'],
                                           res_manual['all_g_hat0'], res_manual['all_g_hat1'],
                                           res_manual['all_m_hat'], res_manual['all_p_hat'],
                                           all_smpls, dml_procedure, score, bootstrap, n_rep_boot)
=======
        boot_theta, boot_t_stat = boot_irm(res_manual,
                                           y, d,
                                           g_hat0, g_hat1, m_hat, p_hat,
                                           smpls, score,
                                           se_manual,
                                           bootstrap, n_rep_boot)
>>>>>>> c878261f

        np.random.seed(3141)
        dml_irm_obj.bootstrap(method=bootstrap, n_rep_boot=n_rep_boot)
        res_dict['boot_coef' + bootstrap] = dml_irm_obj.boot_coef
        res_dict['boot_t_stat' + bootstrap] = dml_irm_obj.boot_t_stat
        res_dict['boot_coef' + bootstrap + '_manual'] = boot_theta
        res_dict['boot_t_stat' + bootstrap + '_manual'] = boot_t_stat

    return res_dict


@pytest.mark.ci
def test_dml_irm_coef(dml_irm_fixture):
    assert math.isclose(dml_irm_fixture['coef'],
                        dml_irm_fixture['coef_manual'],
                        rel_tol=1e-9, abs_tol=1e-4)


@pytest.mark.ci
def test_dml_irm_se(dml_irm_fixture):
    assert math.isclose(dml_irm_fixture['se'],
                        dml_irm_fixture['se_manual'],
                        rel_tol=1e-9, abs_tol=1e-4)


@pytest.mark.ci
def test_dml_irm_boot(dml_irm_fixture):
    for bootstrap in dml_irm_fixture['boot_methods']:
        assert np.allclose(dml_irm_fixture['boot_coef' + bootstrap],
                           dml_irm_fixture['boot_coef' + bootstrap + '_manual'],
                           rtol=1e-9, atol=1e-4)
        assert np.allclose(dml_irm_fixture['boot_t_stat' + bootstrap],
                           dml_irm_fixture['boot_t_stat' + bootstrap + '_manual'],
                           rtol=1e-9, atol=1e-4)<|MERGE_RESOLUTION|>--- conflicted
+++ resolved
@@ -118,19 +118,10 @@
 
     for bootstrap in boot_methods:
         np.random.seed(3141)
-<<<<<<< HEAD
         boot_theta, boot_t_stat = boot_irm(y, d, res_manual['thetas'], res_manual['ses'],
                                            res_manual['all_g_hat0'], res_manual['all_g_hat1'],
                                            res_manual['all_m_hat'], res_manual['all_p_hat'],
-                                           all_smpls, dml_procedure, score, bootstrap, n_rep_boot)
-=======
-        boot_theta, boot_t_stat = boot_irm(res_manual,
-                                           y, d,
-                                           g_hat0, g_hat1, m_hat, p_hat,
-                                           smpls, score,
-                                           se_manual,
-                                           bootstrap, n_rep_boot)
->>>>>>> c878261f
+                                           all_smpls, score, bootstrap, n_rep_boot)
 
         np.random.seed(3141)
         dml_irm_obj.bootstrap(method=bootstrap, n_rep_boot=n_rep_boot)
