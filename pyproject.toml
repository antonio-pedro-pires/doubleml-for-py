[build-system]
requires = ["setuptools>=65", "wheel"]
build-backend = "setuptools.build_meta"

[project]
name = "DoubleML"
<<<<<<< HEAD
version = "0.11.0"
=======
version = "0.12.dev0"
>>>>>>> 48936a7c
description = "Double Machine Learning in Python"
readme = {file = "README.md", content-type = "text/markdown"}
license = {file = "LICENSE"}
authors = [
    {name = "Bach, P., Chernozhukov, V., Klaassen, S., Kurz, M. S., and Spindler, M."}
]
maintainers = [
    {name = "Sven Klaassen", email = "sven.klaassen@uni-hamburg.de"}
]
requires-python = ">=3.10"
dependencies = [
    "joblib>=1.2.0",
    "numpy>=2.0.0",
    "pandas>=2.0.0",
    "scipy>=1.7.0",
    "scikit-learn>=1.6.0",
    "statsmodels>=0.14.0",
    "optuna>=4.6.0",
    "matplotlib>=3.9.0",
    "seaborn>=0.13",
    "plotly>=5.0.0"
]
classifiers = [
    "Programming Language :: Python :: 3",
    "Programming Language :: Python :: 3.10",
    "Programming Language :: Python :: 3.11",
    "Programming Language :: Python :: 3.12",
    "Programming Language :: Python :: 3.13",
    "License :: OSI Approved :: BSD License",
    "Operating System :: OS Independent"
]

[project.optional-dependencies]
rdd = [
    "rdrobust>=1.3.0"
]
dev = [
    "pytest>=8.3.0",
    "pytest-cov>=6.0.0",
    "xgboost>=2.1.0",
    "lightgbm>=4.5.0",
    "black>=25.1.0",
    "ruff>=0.11.1",
    "pre-commit>=4.2.0",
]

[project.urls]
Documentation = "https://docs.doubleml.org"
Source = "https://github.com/DoubleML/doubleml-for-py"
"Bug Tracker" = "https://github.com/DoubleML/doubleml-for-py/issues"

[tool.pytest.ini_options]
markers = [
    "ci: mark a test as a continuous integration test which will be executed in github actions.",
    "ci_rdd: mark a test as a continuous integration test which will be executed in github actions and is included in the rdd submodule."
]
filterwarnings = [
    "ignore:.*A sharp RD design is being estimated, but the data indicate that the design is fuzzy.*:UserWarning",
    "ignore:.*A learner ml_m has been provided for for a sharp design but will be ignored. A learner ml_m is not required for estimation.*:UserWarning",
    "ignore:.*A learner ml_m has been provided for score = \"experimental\" but will be ignored.*:UserWarning",
    "ignore:.*A learner ml_g has been provided for score = \"partialling out\" but will be ignored.*:UserWarning",
    "ignore:.*Propensity predictions from learner RandomForestClassifier\\(n_estimators=10\\) for ml_m are close to zero or one \\(eps=1e-12\\).*:UserWarning",
    "ignore:.*Returning pointwise confidence intervals for basis coefficients.*:UserWarning",
    "ignore:.*Propensity score is close to 0 or 1. Trimming is at 0.01 and 0.99 is applied.*:UserWarning",
    "ignore:.*Sensitivity analysis not implemented for callable scores.*:UserWarning",
    "ignore:.*Subsample has not common support. Results are based on adjusted propensities.*:UserWarning",
    "ignore:.*Treatment probability within bandwidth left from cutoff higher than right from cutoff.\\nTreatment assignment might be based on the wrong side of the cutoff.*:UserWarning",
    "ignore:.*The estimated nu2 for d is not positive.*:UserWarning"
]
addopts = [
    "--doctest-modules",
    "--doctest-ignore-import-errors"
]
doctest_optionflags = [
    "NORMALIZE_WHITESPACE",
    "IGNORE_EXCEPTION_DETAIL",
    "ELLIPSIS"
]

[tool.black]
line-length = 127
target-version = ['py310', 'py311', 'py312', 'py313']
preview = true
exclude = '''
/(
    \.eggs         # exclude a few common directories in the
  | \.git          # root of the project
  | \.mypy_cache
  | \.vscode
  | build
  | dist
  | doc/_build
)/
'''

[tool.ruff]
# max line length for black
line-length = 127
target-version = "py312"


[tool.ruff.lint]
# all rules can be found here: https://beta.ruff.rs/docs/rules/
select = ["E", "F", "W", "I"]
ignore = [
    # Use `is` and `is not` for type comparisons, or `isinstance()` for
    # isinstance checks
    "E721",
]<|MERGE_RESOLUTION|>--- conflicted
+++ resolved
@@ -4,11 +4,7 @@
 
 [project]
 name = "DoubleML"
-<<<<<<< HEAD
-version = "0.11.0"
-=======
-version = "0.12.dev0"
->>>>>>> 48936a7c
+version = "0.11.1"
 description = "Double Machine Learning in Python"
 readme = {file = "README.md", content-type = "text/markdown"}
 license = {file = "LICENSE"}
